use crate::{
    channel::thread::member::{ThreadMember, ThreadMemberIntermediary},
    id::{
        marker::{ChannelMarker, GuildMarker, UserMarker},
        Id,
    },
};
use serde::{
    de::{value::MapAccessDeserializer, MapAccess, Visitor},
    Deserialize, Deserializer, Serialize,
};
use std::fmt::{Formatter, Result as FmtResult};

#[derive(Clone, Debug, Eq, Hash, PartialEq, Serialize)]
pub struct ThreadMembersUpdate {
    /// List of thread members.
    ///
    /// Includes the [`member`] key.
    ///
    /// [`member`]: ThreadMember::member
    #[serde(default)]
    pub added_members: Vec<ThreadMember>,
    pub guild_id: Id<GuildMarker>,
    pub id: Id<ChannelMarker>,
    /// Number of members in the thread.
    ///
    /// This is an approximation and may not be accurate.
    pub member_count: i32,
    #[serde(default)]
    pub removed_member_ids: Vec<Id<UserMarker>>,
}

impl<'de> Deserialize<'de> for ThreadMembersUpdate {
    fn deserialize<D: Deserializer<'de>>(deserializer: D) -> Result<Self, D::Error> {
        deserializer.deserialize_map(ThreadMembersUpdateVisitor)
    }
}

#[derive(Clone, Debug, Deserialize, Eq, Hash, PartialEq)]
struct ThreadMembersUpdateIntermediary {
    /// ThreadMembers without the guild ID.
    #[serde(default)]
    pub added_members: Vec<ThreadMemberIntermediary>,
    pub guild_id: Id<GuildMarker>,
    pub id: Id<ChannelMarker>,
    pub member_count: i32,
    #[serde(default)]
    pub removed_member_ids: Vec<Id<UserMarker>>,
}

impl ThreadMembersUpdateIntermediary {
    fn into_thread_members_update(self) -> ThreadMembersUpdate {
        let guild_id = self.guild_id;
        let added_members = self
            .added_members
            .into_iter()
            .map(|tm| tm.into_thread_member(guild_id))
            .collect();

        ThreadMembersUpdate {
            added_members,
            guild_id,
            id: self.id,
            member_count: self.member_count,
            removed_member_ids: self.removed_member_ids,
        }
    }
}

struct ThreadMembersUpdateVisitor;

impl<'de> Visitor<'de> for ThreadMembersUpdateVisitor {
    type Value = ThreadMembersUpdate;

    fn expecting(&self, f: &mut Formatter<'_>) -> FmtResult {
        f.write_str("struct ThreadMembersUpdate")
    }

    fn visit_map<A: MapAccess<'de>>(self, map: A) -> Result<Self::Value, A::Error> {
        let deser = MapAccessDeserializer::new(map);
        let update = ThreadMembersUpdateIntermediary::deserialize(deser)?;

        Ok(update.into_thread_members_update())
    }
}

#[cfg(test)]
mod tests {
    use super::ThreadMembersUpdate;
    use crate::{
        channel::thread::ThreadMember,
        gateway::presence::{
            Activity, ActivityEmoji, ActivityType, ClientStatus, Presence, Status, UserOrId,
        },
        guild::{Member, MemberFlags},
        id::Id,
        test::image_hash,
        user::User,
        util::Timestamp,
    };
    use serde_test::Token;
    use std::str::FromStr;

    #[allow(clippy::too_many_lines)]
    #[test]
    fn thread_members_update() {
        const JOIN_TIMESTAMP: &str = "2015-04-26T06:26:56.936000+00:00";
        const PREMIUM_SINCE: &str = "2021-03-16T14:29:19.046000+00:00";

        let joined_at = Timestamp::from_str(JOIN_TIMESTAMP).expect("timestamp error");
        let premium_since = Timestamp::from_str(PREMIUM_SINCE).expect("timestamp error");
        let flags = MemberFlags::BYPASSES_VERIFICATION | MemberFlags::DID_REJOIN;

        let member = Member {
            avatar: Some(image_hash::AVATAR),
            communication_disabled_until: None,
            deaf: false,
<<<<<<< HEAD
=======
            flags,
            guild_id: Id::new(2),
>>>>>>> 1299073b
            joined_at,
            mute: true,
            nick: Some("twilight".to_owned()),
            pending: false,
            premium_since: Some(premium_since),
            roles: Vec::new(),
            user: User {
                accent_color: None,
                avatar: None,
                banner: None,
                bot: false,
                discriminator: 1,
                email: None,
                flags: None,
                id: Id::new(3),
                locale: None,
                mfa_enabled: None,
                name: "twilight".to_owned(),
                premium_type: None,
                public_flags: None,
                system: None,
                verified: None,
            },
        };

        let activity = Activity {
            application_id: None,
            assets: None,
            buttons: Vec::new(),
            created_at: Some(1_571_048_061_237),
            details: None,
            flags: None,
            id: Some("aaaaaaaaaaaaaaaa".to_owned()),
            instance: None,
            kind: ActivityType::Custom,
            name: "foo".to_owned(),
            emoji: Some(ActivityEmoji {
                name: "Test".to_string(),
                id: None,
                animated: None,
            }),
            party: None,
            secrets: None,
            state: None,
            timestamps: None,
            url: None,
        };
        let presence = Presence {
            activities: vec![activity],
            client_status: ClientStatus {
                desktop: Some(Status::Online),
                mobile: None,
                web: None,
            },
            guild_id: Id::new(2),
            status: Status::Online,
            user: UserOrId::UserId { id: Id::new(3) },
        };

        let join_timestamp = Timestamp::from_str(JOIN_TIMESTAMP).expect("timestamp error");

        let value = ThreadMembersUpdate {
            added_members: vec![ThreadMember {
                flags: 1,
                id: Some(Id::new(123)),
                join_timestamp,
                member: Some(member),
                presence: Some(presence),
                user_id: Some(Id::new(3)),
            }],
            guild_id: Id::new(2),
            id: Id::new(4),
            member_count: 8,
            removed_member_ids: vec![],
        };

        serde_test::assert_de_tokens(
            &value,
            &[
                Token::Struct {
                    name: "ThreadMemberUpdate",
                    len: 6,
                },
                Token::Str("added_members"),
                Token::Seq { len: Some(1) },
                Token::Struct {
                    name: "ThreadMemberIntermediary",
                    len: 6,
                },
                Token::Str("flags"),
                Token::U64(1),
                Token::Str("id"),
                Token::Some,
                Token::NewtypeStruct { name: "ChannelId" },
                Token::Str("123"),
                Token::Str("join_timestamp"),
                Token::Str(JOIN_TIMESTAMP),
                Token::Str("member"),
                Token::Some,
                Token::Struct {
                    name: "Member",
                    len: 12,
                },
                Token::Str("avatar"),
                Token::Some,
                Token::Str(image_hash::AVATAR_INPUT),
                Token::Str("communication_disabled_until"),
                Token::None,
                Token::Str("deaf"),
                Token::Bool(false),
                Token::Str("flags"),
                Token::U64(flags.bits()),
                Token::Str("guild_id"),
                Token::NewtypeStruct { name: "GuildId" },
                Token::Str("1"),
                Token::Str("joined_at"),
                Token::Str(JOIN_TIMESTAMP),
                Token::Str("mute"),
                Token::Bool(true),
                Token::Str("nick"),
                Token::Some,
                Token::Str("twilight"),
                Token::Str("pending"),
                Token::Bool(false),
                Token::Str("premium_since"),
                Token::Some,
                Token::Str(PREMIUM_SINCE),
                Token::Str("roles"),
                Token::Seq { len: Some(0) },
                Token::SeqEnd,
                Token::Str("user"),
                Token::Struct {
                    name: "User",
                    len: 7,
                },
                Token::Str("accent_color"),
                Token::None,
                Token::Str("avatar"),
                Token::None,
                Token::Str("banner"),
                Token::None,
                Token::Str("bot"),
                Token::Bool(false),
                Token::Str("discriminator"),
                Token::Str("0001"),
                Token::Str("id"),
                Token::NewtypeStruct { name: "UserId" },
                Token::Str("3"),
                Token::Str("username"),
                Token::Str("twilight"),
                Token::StructEnd,
                Token::StructEnd,
                Token::Str("presence"),
                Token::Some,
                Token::Struct {
                    name: "PresenceIntermediary",
                    len: 5,
                },
                Token::Str("activities"),
                Token::Seq { len: Some(1) },
                Token::Struct {
                    name: "Activity",
                    len: 5,
                },
                Token::Str("created_at"),
                Token::Some,
                Token::U64(1_571_048_061_237),
                Token::Str("emoji"),
                Token::Some,
                Token::Struct {
                    name: "ActivityEmoji",
                    len: 1,
                },
                Token::Str("name"),
                Token::Str("Test"),
                Token::StructEnd,
                Token::Str("id"),
                Token::Some,
                Token::Str("aaaaaaaaaaaaaaaa"),
                Token::Str("type"),
                Token::U8(4),
                Token::Str("name"),
                Token::Str("foo"),
                Token::StructEnd,
                Token::SeqEnd,
                Token::Str("client_status"),
                Token::Struct {
                    name: "ClientStatus",
                    len: 1,
                },
                Token::Str("desktop"),
                Token::Some,
                Token::Enum { name: "Status" },
                Token::Str("online"),
                Token::Unit,
                Token::StructEnd,
                Token::Str("guild_id"),
                Token::Some,
                Token::NewtypeStruct { name: "GuildId" },
                Token::Str("2"),
                Token::Str("status"),
                Token::Enum { name: "Status" },
                Token::Str("online"),
                Token::Unit,
                Token::Str("user"),
                Token::Struct {
                    name: "UserOrId",
                    len: 1,
                },
                Token::Str("id"),
                Token::NewtypeStruct { name: "UserId" },
                Token::Str("3"),
                Token::StructEnd,
                Token::StructEnd,
                Token::Str("user_id"),
                Token::Some,
                Token::NewtypeStruct { name: "UserId" },
                Token::Str("3"),
                Token::StructEnd,
                Token::SeqEnd,
                Token::Str("guild_id"),
                Token::NewtypeStruct { name: "GuildId" },
                Token::Str("2"),
                Token::Str("id"),
                Token::NewtypeStruct { name: "ChannelId" },
                Token::Str("4"),
                Token::Str("member_count"),
                Token::I32(8),
                Token::Str("removed_member_ids"),
                Token::Seq { len: Some(0) },
                Token::SeqEnd,
                Token::StructEnd,
            ],
        );
    }
}<|MERGE_RESOLUTION|>--- conflicted
+++ resolved
@@ -115,11 +115,7 @@
             avatar: Some(image_hash::AVATAR),
             communication_disabled_until: None,
             deaf: false,
-<<<<<<< HEAD
-=======
             flags,
-            guild_id: Id::new(2),
->>>>>>> 1299073b
             joined_at,
             mute: true,
             nick: Some("twilight".to_owned()),
