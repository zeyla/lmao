--- conflicted
+++ resolved
@@ -43,7 +43,6 @@
     DisallowedIntents = 4014,
 }
 
-<<<<<<< HEAD
 impl CloseCode {
     /// Whether the close code is one that allows reconnection of a shard.
     ///
@@ -90,10 +89,7 @@
     }
 }
 
-#[derive(Debug, PartialEq)]
-=======
 #[derive(Debug, Eq, PartialEq)]
->>>>>>> e22be1b9
 pub struct CloseCodeConversionError {
     code: u16,
 }
