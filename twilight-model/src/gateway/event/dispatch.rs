--- conflicted
+++ resolved
@@ -25,13 +25,10 @@
     ChannelPinsUpdate(ChannelPinsUpdate),
     ChannelUpdate(Box<ChannelUpdate>),
     CommandPermissionsUpdate(CommandPermissionsUpdate),
-<<<<<<< HEAD
     EntitlementCreate(EntitlementCreate),
     EntitlementDelete(EntitlementDelete),
     EntitlementUpdate(EntitlementUpdate),
     GiftCodeUpdate,
-=======
->>>>>>> effddf2b
     GuildAuditLogEntryCreate(Box<GuildAuditLogEntryCreate>),
     GuildCreate(Box<GuildCreate>),
     GuildDelete(GuildDelete),
@@ -100,13 +97,10 @@
             Self::ChannelPinsUpdate(_) => EventType::ChannelPinsUpdate,
             Self::ChannelUpdate(_) => EventType::ChannelUpdate,
             Self::CommandPermissionsUpdate(_) => EventType::CommandPermissionsUpdate,
-<<<<<<< HEAD
             Self::EntitlementCreate(_) => EventType::EntitlementCreate,
             Self::EntitlementDelete(_) => EventType::EntitlementDelete,
             Self::EntitlementUpdate(_) => EventType::EntitlementUpdate,
             Self::GiftCodeUpdate => EventType::GiftCodeUpdate,
-=======
->>>>>>> effddf2b
             Self::GuildAuditLogEntryCreate(_) => EventType::GuildAuditLogEntryCreate,
             Self::GuildCreate(_) => EventType::GuildCreate,
             Self::GuildDelete(_) => EventType::GuildDelete,
@@ -280,7 +274,6 @@
             "APPLICATION_COMMAND_PERMISSIONS_UPDATE" => DispatchEvent::CommandPermissionsUpdate(
                 CommandPermissionsUpdate::deserialize(deserializer)?,
             ),
-<<<<<<< HEAD
             "ENTITLEMENT_CREATE" => {
                 DispatchEvent::EntitlementCreate(EntitlementCreate::deserialize(deserializer)?)
             }
@@ -289,8 +282,6 @@
 
                 DispatchEvent::GiftCodeUpdate
             }
-=======
->>>>>>> effddf2b
             "GUILD_AUDIT_LOG_ENTRY_CREATE" => DispatchEvent::GuildAuditLogEntryCreate(Box::new(
                 GuildAuditLogEntryCreate::deserialize(deserializer)?,
             )),
