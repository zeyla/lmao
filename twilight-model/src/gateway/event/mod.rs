#![allow(clippy::wildcard_imports)]

pub mod gateway;

mod dispatch;
mod kind;

pub use self::{
    dispatch::{DispatchEvent, DispatchEventWithTypeDeserializer},
    gateway::{GatewayEvent, GatewayEventDeserializer, GatewayEventDeserializerOwned},
    kind::EventType,
};

use super::payload::incoming::*;
use std::error::Error;
use std::fmt::{Debug, Display, Formatter, Result as FmtResult};

/// Any type of event that a shard emits.
///
<<<<<<< HEAD
/// This brings together all of the types of [`DispatchEvent`]s and
/// [`GatewayEvent`]s.
#[derive(Clone, Debug, Eq, PartialEq)]
=======
/// This brings together all of the types of [`DispatchEvent`]s,
/// [`GatewayEvent`]s, and [`ShardEvent`]s.
#[derive(Clone, Debug, PartialEq)]
>>>>>>> 87402e45
pub enum Event {
    /// Message was blocked by AutoMod according to a rule.
    AutoModerationActionExecution(AutoModerationActionExecution),
    /// Sent when an auto moderation rule is created.
    AutoModerationRuleCreate(Box<AutoModerationRuleCreate>),
    /// Sent when an auto moderation rule is deleted.
    AutoModerationRuleDelete(Box<AutoModerationRuleDelete>),
    /// Sent when an auto moderation rule is updated.
    AutoModerationRuleUpdate(Box<AutoModerationRuleUpdate>),
    /// A user was banned from a guild.
    BanAdd(BanAdd),
    /// A user's ban from a guild was removed.
    BanRemove(BanRemove),
    /// A channel was created.
    ChannelCreate(Box<ChannelCreate>),
    /// A channel was deleted.
    ChannelDelete(Box<ChannelDelete>),
    /// A channel's pins were updated.
    ChannelPinsUpdate(ChannelPinsUpdate),
    /// A channel was updated.
    ChannelUpdate(Box<ChannelUpdate>),
    /// A command's permissions were updated.
    CommandPermissionsUpdate(CommandPermissionsUpdate),
    /// A heartbeat was sent to or received from the gateway.
    GatewayHeartbeat(u64),
    /// A heartbeat acknowledgement was received from the gateway.
    GatewayHeartbeatAck,
    /// A "hello" packet was received from the gateway.
    GatewayHello(u64),
    /// A shard's session was invalidated.
    ///
    /// `true` if resumable. If not, then the shard must do a full reconnect.
    GatewayInvalidateSession(bool),
    /// The gateway is indicating to perform a reconnect.
    GatewayReconnect,
    /// Undocumented event, should be ignored.
    GiftCodeUpdate,
    /// A guild was created.
    GuildCreate(Box<GuildCreate>),
    /// A guild was deleted or the current user was removed from a guild.
    GuildDelete(GuildDelete),
    /// A guild's emojis were updated.
    GuildEmojisUpdate(GuildEmojisUpdate),
    /// A guild's integrations were updated.
    GuildIntegrationsUpdate(GuildIntegrationsUpdate),
    /// A guild scheduled event was created.
    GuildScheduledEventCreate(Box<GuildScheduledEventCreate>),
    /// A guild scheduled event was deleted.
    GuildScheduledEventDelete(Box<GuildScheduledEventDelete>),
    /// A guild scheduled event was updated.
    GuildScheduledEventUpdate(Box<GuildScheduledEventUpdate>),
    /// A user was added to a guild scheduled event.
    GuildScheduledEventUserAdd(GuildScheduledEventUserAdd),
    /// A user was removed from a guild scheduled event.
    GuildScheduledEventUserRemove(GuildScheduledEventUserRemove),
    /// A guild's stickers were updated.
    GuildStickersUpdate(GuildStickersUpdate),
    /// A guild was updated.
    GuildUpdate(Box<GuildUpdate>),
    /// A guild integration was created.
    IntegrationCreate(Box<IntegrationCreate>),
    /// A guild integration was updated.
    IntegrationDelete(IntegrationDelete),
    /// A guild integration was deleted.
    IntegrationUpdate(Box<IntegrationUpdate>),
    /// An interaction was invoked by a user.
    InteractionCreate(Box<InteractionCreate>),
    /// A invite was made.
    InviteCreate(Box<InviteCreate>),
    /// A invite was deleted.
    InviteDelete(InviteDelete),
    /// A user was added to a guild.
    MemberAdd(Box<MemberAdd>),
    /// A user was removed from a guild.
    MemberRemove(MemberRemove),
    /// A user's member object in a guild was updated.
    MemberUpdate(Box<MemberUpdate>),
    /// A chunk of members were received from the gateway.
    MemberChunk(MemberChunk),
    /// A message was created in a channel.
    MessageCreate(Box<MessageCreate>),
    /// A message was deleted in a channel.
    MessageDelete(MessageDelete),
    /// Multiple messages were deleted in a channel.
    MessageDeleteBulk(MessageDeleteBulk),
    /// A message was updated in a channel.
    MessageUpdate(Box<MessageUpdate>),
    /// A user's active presence (such as game or online status) was updated.
    PresenceUpdate(Box<PresenceUpdate>),
    /// Multiple presences outside of a guild were updated.
    ///
    /// For bots this is always empty and useless.
    PresencesReplace,
    /// A reaction was added to a message.
    ReactionAdd(Box<ReactionAdd>),
    /// A reaction was removed from a message.
    ReactionRemove(Box<ReactionRemove>),
    /// All reactions were removed from a message.
    ReactionRemoveAll(ReactionRemoveAll),
    /// All instances of a given emoji from the reactions of a message were
    /// removed.
    ReactionRemoveEmoji(ReactionRemoveEmoji),
    /// A shard is now "ready" and fully connected.
    Ready(Box<Ready>),
    /// A shard has successfully resumed.
    Resumed,
    /// A role was created in a guild.
    RoleCreate(RoleCreate),
    /// A role was deleted in a guild.
    RoleDelete(RoleDelete),
    /// A role was updated in a guild.
    RoleUpdate(RoleUpdate),
    /// A stage instance was created in a stage channel.
    StageInstanceCreate(StageInstanceCreate),
    /// A stage instance was deleted in a stage channel.
    StageInstanceDelete(StageInstanceDelete),
    /// A stage instance was updated in a stage channel.
    StageInstanceUpdate(StageInstanceUpdate),
    /// A thread has been created, relevant to the current user,
    /// or the current user has been added to a thread.
    ThreadCreate(Box<ThreadCreate>),
    /// A thread, relevant to the current user, has been deleted.
    ThreadDelete(ThreadDelete),
    /// The current user has gained access to a thread.
    ThreadListSync(ThreadListSync),
    /// The thread member object for the current user has been updated.
    ThreadMemberUpdate(Box<ThreadMemberUpdate>),
    /// A user has been added to or removed from a thread.
    ThreadMembersUpdate(ThreadMembersUpdate),
    /// A thread has been updated.
    ThreadUpdate(Box<ThreadUpdate>),
    /// A user started typing in a channel.
    TypingStart(Box<TypingStart>),
    /// A guild is now unavailable.
    UnavailableGuild(UnavailableGuild),
    /// The current user was updated.
    UserUpdate(UserUpdate),
    /// A voice server update was sent.
    VoiceServerUpdate(VoiceServerUpdate),
    /// A voice state in a voice channel was updated.
    VoiceStateUpdate(Box<VoiceStateUpdate>),
    /// A webhook was updated.
    WebhooksUpdate(WebhooksUpdate),
}

impl Event {
    pub const fn kind(&self) -> EventType {
        match self {
            Self::AutoModerationActionExecution(_) => EventType::AutoModerationActionExecution,
            Self::AutoModerationRuleCreate(_) => EventType::AutoModerationRuleCreate,
            Self::AutoModerationRuleDelete(_) => EventType::AutoModerationRuleDelete,
            Self::AutoModerationRuleUpdate(_) => EventType::AutoModerationRuleUpdate,
            Self::BanAdd(_) => EventType::BanAdd,
            Self::BanRemove(_) => EventType::BanRemove,
            Self::ChannelCreate(_) => EventType::ChannelCreate,
            Self::ChannelDelete(_) => EventType::ChannelDelete,
            Self::ChannelPinsUpdate(_) => EventType::ChannelPinsUpdate,
            Self::ChannelUpdate(_) => EventType::ChannelUpdate,
            Self::CommandPermissionsUpdate(_) => EventType::CommandPermissionsUpdate,
            Self::GatewayHeartbeat(_) => EventType::GatewayHeartbeat,
            Self::GatewayHeartbeatAck => EventType::GatewayHeartbeatAck,
            Self::GatewayHello(_) => EventType::GatewayHello,
            Self::GatewayInvalidateSession(_) => EventType::GatewayInvalidateSession,
            Self::GatewayReconnect => EventType::GatewayReconnect,
            Self::GiftCodeUpdate => EventType::GiftCodeUpdate,
            Self::GuildCreate(_) => EventType::GuildCreate,
            Self::GuildDelete(_) => EventType::GuildDelete,
            Self::GuildEmojisUpdate(_) => EventType::GuildEmojisUpdate,
            Self::GuildIntegrationsUpdate(_) => EventType::GuildIntegrationsUpdate,
            Self::GuildScheduledEventCreate(_) => EventType::GuildScheduledEventCreate,
            Self::GuildScheduledEventDelete(_) => EventType::GuildScheduledEventDelete,
            Self::GuildScheduledEventUpdate(_) => EventType::GuildScheduledEventUpdate,
            Self::GuildScheduledEventUserAdd(_) => EventType::GuildScheduledEventUserAdd,
            Self::GuildScheduledEventUserRemove(_) => EventType::GuildScheduledEventUserRemove,
            Self::GuildStickersUpdate(_) => EventType::GuildStickersUpdate,
            Self::GuildUpdate(_) => EventType::GuildUpdate,
            Self::IntegrationCreate(_) => EventType::IntegrationCreate,
            Self::IntegrationDelete(_) => EventType::IntegrationDelete,
            Self::IntegrationUpdate(_) => EventType::IntegrationUpdate,
            Self::InteractionCreate(_) => EventType::InteractionCreate,
            Self::InviteCreate(_) => EventType::InviteCreate,
            Self::InviteDelete(_) => EventType::InviteDelete,
            Self::MemberAdd(_) => EventType::MemberAdd,
            Self::MemberRemove(_) => EventType::MemberRemove,
            Self::MemberUpdate(_) => EventType::MemberUpdate,
            Self::MemberChunk(_) => EventType::MemberChunk,
            Self::MessageCreate(_) => EventType::MessageCreate,
            Self::MessageDelete(_) => EventType::MessageDelete,
            Self::MessageDeleteBulk(_) => EventType::MessageDeleteBulk,
            Self::MessageUpdate(_) => EventType::MessageUpdate,
            Self::PresenceUpdate(_) => EventType::PresenceUpdate,
            Self::PresencesReplace => EventType::PresencesReplace,
            Self::ReactionAdd(_) => EventType::ReactionAdd,
            Self::ReactionRemove(_) => EventType::ReactionRemove,
            Self::ReactionRemoveAll(_) => EventType::ReactionRemoveAll,
            Self::ReactionRemoveEmoji(_) => EventType::ReactionRemoveEmoji,
            Self::Ready(_) => EventType::Ready,
            Self::Resumed => EventType::Resumed,
            Self::RoleCreate(_) => EventType::RoleCreate,
            Self::RoleDelete(_) => EventType::RoleDelete,
            Self::RoleUpdate(_) => EventType::RoleUpdate,
            Self::StageInstanceCreate(_) => EventType::StageInstanceCreate,
            Self::StageInstanceDelete(_) => EventType::StageInstanceDelete,
            Self::StageInstanceUpdate(_) => EventType::StageInstanceUpdate,
            Self::ThreadCreate(_) => EventType::ThreadCreate,
            Self::ThreadDelete(_) => EventType::ThreadDelete,
            Self::ThreadListSync(_) => EventType::ThreadListSync,
            Self::ThreadMemberUpdate(_) => EventType::ThreadMemberUpdate,
            Self::ThreadMembersUpdate(_) => EventType::ThreadMembersUpdate,
            Self::ThreadUpdate(_) => EventType::ThreadUpdate,
            Self::TypingStart(_) => EventType::TypingStart,
            Self::UnavailableGuild(_) => EventType::UnavailableGuild,
            Self::UserUpdate(_) => EventType::UserUpdate,
            Self::VoiceServerUpdate(_) => EventType::VoiceServerUpdate,
            Self::VoiceStateUpdate(_) => EventType::VoiceStateUpdate,
            Self::WebhooksUpdate(_) => EventType::WebhooksUpdate,
        }
    }
}

impl From<DispatchEvent> for Event {
    fn from(event: DispatchEvent) -> Self {
        match event {
            DispatchEvent::AutoModerationActionExecution(v) => {
                Self::AutoModerationActionExecution(v)
            }
            DispatchEvent::AutoModerationRuleCreate(v) => Self::AutoModerationRuleCreate(v),
            DispatchEvent::AutoModerationRuleDelete(v) => Self::AutoModerationRuleDelete(v),
            DispatchEvent::AutoModerationRuleUpdate(v) => Self::AutoModerationRuleUpdate(v),
            DispatchEvent::BanAdd(v) => Self::BanAdd(v),
            DispatchEvent::BanRemove(v) => Self::BanRemove(v),
            DispatchEvent::ChannelCreate(v) => Self::ChannelCreate(v),
            DispatchEvent::ChannelDelete(v) => Self::ChannelDelete(v),
            DispatchEvent::ChannelPinsUpdate(v) => Self::ChannelPinsUpdate(v),
            DispatchEvent::ChannelUpdate(v) => Self::ChannelUpdate(v),
            DispatchEvent::CommandPermissionsUpdate(v) => Self::CommandPermissionsUpdate(v),
            DispatchEvent::GiftCodeUpdate => Self::GiftCodeUpdate,
            DispatchEvent::GuildCreate(v) => Self::GuildCreate(v),
            DispatchEvent::GuildDelete(v) => Self::GuildDelete(v),
            DispatchEvent::GuildEmojisUpdate(v) => Self::GuildEmojisUpdate(v),
            DispatchEvent::GuildIntegrationsUpdate(v) => Self::GuildIntegrationsUpdate(v),
            DispatchEvent::GuildScheduledEventCreate(v) => Self::GuildScheduledEventCreate(v),
            DispatchEvent::GuildScheduledEventDelete(v) => Self::GuildScheduledEventDelete(v),
            DispatchEvent::GuildScheduledEventUpdate(v) => Self::GuildScheduledEventUpdate(v),
            DispatchEvent::GuildScheduledEventUserAdd(v) => Self::GuildScheduledEventUserAdd(v),
            DispatchEvent::GuildScheduledEventUserRemove(v) => {
                Self::GuildScheduledEventUserRemove(v)
            }
            DispatchEvent::IntegrationCreate(v) => Self::IntegrationCreate(v),
            DispatchEvent::IntegrationDelete(v) => Self::IntegrationDelete(v),
            DispatchEvent::IntegrationUpdate(v) => Self::IntegrationUpdate(v),
            DispatchEvent::InteractionCreate(v) => Self::InteractionCreate(v),
            DispatchEvent::InviteCreate(v) => Self::InviteCreate(v),
            DispatchEvent::InviteDelete(v) => Self::InviteDelete(v),
            DispatchEvent::MemberAdd(v) => Self::MemberAdd(v),
            DispatchEvent::MemberRemove(v) => Self::MemberRemove(v),
            DispatchEvent::MemberUpdate(v) => Self::MemberUpdate(v),
            DispatchEvent::MemberChunk(v) => Self::MemberChunk(v),
            DispatchEvent::RoleCreate(v) => Self::RoleCreate(v),
            DispatchEvent::RoleDelete(v) => Self::RoleDelete(v),
            DispatchEvent::RoleUpdate(v) => Self::RoleUpdate(v),
            DispatchEvent::GuildUpdate(v) => Self::GuildUpdate(v),
            DispatchEvent::MessageCreate(v) => Self::MessageCreate(v),
            DispatchEvent::MessageDelete(v) => Self::MessageDelete(v),
            DispatchEvent::MessageDeleteBulk(v) => Self::MessageDeleteBulk(v),
            DispatchEvent::MessageUpdate(v) => Self::MessageUpdate(v),
            DispatchEvent::PresenceUpdate(v) => Self::PresenceUpdate(v),
            DispatchEvent::PresencesReplace => Self::PresencesReplace,
            DispatchEvent::ReactionAdd(v) => Self::ReactionAdd(v),
            DispatchEvent::ReactionRemove(v) => Self::ReactionRemove(v),
            DispatchEvent::ReactionRemoveAll(v) => Self::ReactionRemoveAll(v),
            DispatchEvent::ReactionRemoveEmoji(v) => Self::ReactionRemoveEmoji(v),
            DispatchEvent::Ready(v) => Self::Ready(v),
            DispatchEvent::Resumed => Self::Resumed,
            DispatchEvent::StageInstanceCreate(v) => Self::StageInstanceCreate(v),
            DispatchEvent::StageInstanceDelete(v) => Self::StageInstanceDelete(v),
            DispatchEvent::StageInstanceUpdate(v) => Self::StageInstanceUpdate(v),
            DispatchEvent::ThreadCreate(v) => Self::ThreadCreate(v),
            DispatchEvent::ThreadDelete(v) => Self::ThreadDelete(v),
            DispatchEvent::ThreadListSync(v) => Self::ThreadListSync(v),
            DispatchEvent::ThreadMemberUpdate(v) => Self::ThreadMemberUpdate(v),
            DispatchEvent::ThreadMembersUpdate(v) => Self::ThreadMembersUpdate(v),
            DispatchEvent::ThreadUpdate(v) => Self::ThreadUpdate(v),
            DispatchEvent::TypingStart(v) => Self::TypingStart(v),
            DispatchEvent::UnavailableGuild(v) => Self::UnavailableGuild(v),
            DispatchEvent::UserUpdate(v) => Self::UserUpdate(v),
            DispatchEvent::VoiceServerUpdate(v) => Self::VoiceServerUpdate(v),
            DispatchEvent::VoiceStateUpdate(v) => Self::VoiceStateUpdate(v),
            DispatchEvent::WebhooksUpdate(v) => Self::WebhooksUpdate(v),
        }
    }
}

impl From<GatewayEvent> for Event {
    fn from(event: GatewayEvent) -> Self {
        match event {
            GatewayEvent::Dispatch(_, e) => Self::from(*e),
            GatewayEvent::Heartbeat(interval) => Self::GatewayHeartbeat(interval),
            GatewayEvent::HeartbeatAck => Self::GatewayHeartbeatAck,
            GatewayEvent::Hello(interval) => Self::GatewayHello(interval),
            GatewayEvent::InvalidateSession(r) => Self::GatewayInvalidateSession(r),
            GatewayEvent::Reconnect => Self::GatewayReconnect,
        }
    }
}

/// An error that describes a failure to convert from one event type to another.
#[derive(Debug)]
pub struct EventConversionError {
    event: Event,
}

impl EventConversionError {
    pub const fn new(event: Event) -> EventConversionError {
        Self { event }
    }

    /// Return an immutable reference to the original event.
    pub const fn event_ref(&self) -> &Event {
        &self.event
    }

    /// Consume the error, returning the original event.
    #[allow(clippy::missing_const_for_fn)]
    pub fn into_event(self) -> Event {
        self.event
    }
}

impl Display for EventConversionError {
    fn fmt(&self, f: &mut Formatter<'_>) -> FmtResult {
        f.write_str("event variant failed to convert")
    }
}

impl Error for EventConversionError {}

#[cfg(test)]
mod tests {
    //! `EVENT_THRESHOLD` is equivalent to 192 bytes. This was decided based on
    //! the size of `Event` at the time of writing. The assertions here are to
    //! ensure that in the case the events themselves grow or shrink past the
    //! threshold, they are properly boxed or unboxed respectively.
    //!
    //! If a field has been added to an event in the "unboxed" section and its
    //! assertion now fails, then you will need to wrap the event in a box in
    //! the `Event` type and move the assertion to the "boxed" section.
    //!
    //! Likewise, if a field has been removed from an event in the "boxed"
    //! section and the assertion now fails, you will need to remove the box
    //! wrapping the event in the `Event` type and move the assertion to the
    //! "unboxed" section.

    use super::{super::payload::incoming::*, Event};
    use static_assertions::const_assert;
    use std::mem;

    // `dead_code`: `const_assert` operates at the compiler level, and the lint
    // requires a variable to be used in a function, so this is a false
    // positive.
    #[allow(dead_code)]
    const EVENT_THRESHOLD: usize = 184;

    const_assert!(mem::size_of::<Event>() == EVENT_THRESHOLD);

    // Boxed events.
    const_assert!(mem::size_of::<AutoModerationRuleCreate>() > EVENT_THRESHOLD);
    const_assert!(mem::size_of::<AutoModerationRuleDelete>() > EVENT_THRESHOLD);
    const_assert!(mem::size_of::<AutoModerationRuleUpdate>() > EVENT_THRESHOLD);
    const_assert!(mem::size_of::<ChannelCreate>() > EVENT_THRESHOLD);
    const_assert!(mem::size_of::<ChannelDelete>() > EVENT_THRESHOLD);
    const_assert!(mem::size_of::<ChannelUpdate>() > EVENT_THRESHOLD);
    const_assert!(mem::size_of::<GuildScheduledEventCreate>() > EVENT_THRESHOLD);
    const_assert!(mem::size_of::<GuildScheduledEventDelete>() > EVENT_THRESHOLD);
    const_assert!(mem::size_of::<GuildScheduledEventUpdate>() > EVENT_THRESHOLD);
    const_assert!(mem::size_of::<GuildUpdate>() > EVENT_THRESHOLD);
    const_assert!(mem::size_of::<IntegrationCreate>() > EVENT_THRESHOLD);
    const_assert!(mem::size_of::<IntegrationUpdate>() > EVENT_THRESHOLD);
    const_assert!(mem::size_of::<InviteCreate>() > EVENT_THRESHOLD);
    const_assert!(mem::size_of::<InteractionCreate>() > EVENT_THRESHOLD);
    const_assert!(mem::size_of::<MemberAdd>() > EVENT_THRESHOLD);
    const_assert!(mem::size_of::<MemberUpdate>() > EVENT_THRESHOLD);
    const_assert!(mem::size_of::<MessageCreate>() > EVENT_THRESHOLD);
    const_assert!(mem::size_of::<MessageUpdate>() > EVENT_THRESHOLD);
    const_assert!(mem::size_of::<PresenceUpdate>() > EVENT_THRESHOLD);
    const_assert!(mem::size_of::<ReactionAdd>() > EVENT_THRESHOLD);
    const_assert!(mem::size_of::<ReactionRemove>() > EVENT_THRESHOLD);
    const_assert!(mem::size_of::<Ready>() > EVENT_THRESHOLD);
    const_assert!(mem::size_of::<ThreadCreate>() > EVENT_THRESHOLD);
    const_assert!(mem::size_of::<ThreadMemberUpdate>() > EVENT_THRESHOLD);
    const_assert!(mem::size_of::<ThreadUpdate>() > EVENT_THRESHOLD);
    const_assert!(mem::size_of::<TypingStart>() > EVENT_THRESHOLD);
    const_assert!(mem::size_of::<VoiceStateUpdate>() > EVENT_THRESHOLD);

    // Unboxed.
    const_assert!(mem::size_of::<AutoModerationActionExecution>() <= EVENT_THRESHOLD);
    const_assert!(mem::size_of::<BanAdd>() <= EVENT_THRESHOLD);
    const_assert!(mem::size_of::<BanRemove>() <= EVENT_THRESHOLD);
    const_assert!(mem::size_of::<ChannelPinsUpdate>() <= EVENT_THRESHOLD);
    const_assert!(mem::size_of::<CommandPermissionsUpdate>() <= EVENT_THRESHOLD);
    const_assert!(mem::size_of::<GuildDelete>() <= EVENT_THRESHOLD);
    const_assert!(mem::size_of::<GuildEmojisUpdate>() <= EVENT_THRESHOLD);
    const_assert!(mem::size_of::<GuildIntegrationsUpdate>() <= EVENT_THRESHOLD);
    const_assert!(mem::size_of::<GuildScheduledEventUserAdd>() <= EVENT_THRESHOLD);
    const_assert!(mem::size_of::<GuildScheduledEventUserRemove>() <= EVENT_THRESHOLD);
    const_assert!(mem::size_of::<IntegrationDelete>() <= EVENT_THRESHOLD);
    const_assert!(mem::size_of::<InviteDelete>() <= EVENT_THRESHOLD);
    const_assert!(mem::size_of::<MemberChunk>() <= EVENT_THRESHOLD);
    const_assert!(mem::size_of::<MemberRemove>() <= EVENT_THRESHOLD);
    const_assert!(mem::size_of::<MessageDelete>() <= EVENT_THRESHOLD);
    const_assert!(mem::size_of::<MessageDeleteBulk>() <= EVENT_THRESHOLD);
    const_assert!(mem::size_of::<ReactionRemoveAll>() <= EVENT_THRESHOLD);
    const_assert!(mem::size_of::<RoleCreate>() <= EVENT_THRESHOLD);
    const_assert!(mem::size_of::<RoleDelete>() <= EVENT_THRESHOLD);
    const_assert!(mem::size_of::<RoleUpdate>() <= EVENT_THRESHOLD);
    const_assert!(mem::size_of::<StageInstanceCreate>() <= EVENT_THRESHOLD);
    const_assert!(mem::size_of::<StageInstanceDelete>() <= EVENT_THRESHOLD);
    const_assert!(mem::size_of::<StageInstanceUpdate>() <= EVENT_THRESHOLD);
    const_assert!(mem::size_of::<ThreadDelete>() <= EVENT_THRESHOLD);
    const_assert!(mem::size_of::<ThreadListSync>() <= EVENT_THRESHOLD);
    const_assert!(mem::size_of::<ThreadMembersUpdate>() <= EVENT_THRESHOLD);
    const_assert!(mem::size_of::<UnavailableGuild>() <= EVENT_THRESHOLD);
    const_assert!(mem::size_of::<UserUpdate>() <= EVENT_THRESHOLD);
    const_assert!(mem::size_of::<VoiceServerUpdate>() <= EVENT_THRESHOLD);
    const_assert!(mem::size_of::<WebhooksUpdate>() <= EVENT_THRESHOLD);
}<|MERGE_RESOLUTION|>--- conflicted
+++ resolved
@@ -17,15 +17,9 @@
 
 /// Any type of event that a shard emits.
 ///
-<<<<<<< HEAD
-/// This brings together all of the types of [`DispatchEvent`]s and
-/// [`GatewayEvent`]s.
-#[derive(Clone, Debug, Eq, PartialEq)]
-=======
-/// This brings together all of the types of [`DispatchEvent`]s,
-/// [`GatewayEvent`]s, and [`ShardEvent`]s.
+/// This brings together all of the types of [`DispatchEvent`] and
+/// [`GatewayEvent`].
 #[derive(Clone, Debug, PartialEq)]
->>>>>>> 87402e45
 pub enum Event {
     /// Message was blocked by AutoMod according to a rule.
     AutoModerationActionExecution(AutoModerationActionExecution),
