--- conflicted
+++ resolved
@@ -56,15 +56,12 @@
     ContextMenuCommand,
     /// Message is an auto moderation action.
     AutoModerationAction,
-<<<<<<< HEAD
     /// System message denoting a user subscribed to a role.
     RoleSubscriptionPurchase,
-=======
     /// System message denoting a interaction premium upsell.
     InteractionPremiumUpsell,
     /// System message denoting a guild application premium subscription.
     GuildApplicationPremiumSubscription,
->>>>>>> 227e4079
     /// Variant value is unknown to the library.
     Unknown(u8),
 }
@@ -100,6 +97,7 @@
                 | Self::GuildInviteReminder
                 | Self::ContextMenuCommand
                 | Self::AutoModerationAction
+                | Self::RoleSubscriptionPurchase
                 | Self::InteractionPremiumUpsell
         )
     }
@@ -156,12 +154,9 @@
             22 => Self::GuildInviteReminder,
             23 => Self::ContextMenuCommand,
             24 => Self::AutoModerationAction,
-<<<<<<< HEAD
             25 => Self::RoleSubscriptionPurchase,
-=======
             26 => Self::InteractionPremiumUpsell,
             32 => Self::GuildApplicationPremiumSubscription,
->>>>>>> 227e4079
             unknown => Self::Unknown(unknown),
         }
     }
@@ -194,12 +189,9 @@
             MessageType::GuildInviteReminder => 22,
             MessageType::ContextMenuCommand => 23,
             MessageType::AutoModerationAction => 24,
-<<<<<<< HEAD
             MessageType::RoleSubscriptionPurchase => 25,
-=======
             MessageType::InteractionPremiumUpsell => 26,
             MessageType::GuildApplicationPremiumSubscription => 32,
->>>>>>> 227e4079
             MessageType::Unknown(unknown) => unknown,
         }
     }
@@ -262,6 +254,7 @@
             (MessageType::GuildInviteReminder, 22, true),
             (MessageType::ContextMenuCommand, 23, true),
             (MessageType::AutoModerationAction, 24, true),
+            (MessageType::RoleSubscriptionPurchase, 25, true),
             (MessageType::InteractionPremiumUpsell, 26, true),
             (MessageType::GuildApplicationPremiumSubscription, 32, false),
         ];
