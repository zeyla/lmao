--- conflicted
+++ resolved
@@ -4535,62 +4535,62 @@
     }
 
     #[test]
-<<<<<<< HEAD
-    fn create_auto_moderation_rule() {
-        let route = Route::CreateAutoModerationRule { guild_id: GUILD_ID };
-        assert_eq!(
-            route.to_string(),
-            format!("guilds/{GUILD_ID}/auto-moderation/rules")
-        );
-    }
-
-    #[test]
-    fn delete_auto_moderation_rule() {
-        let route = Route::DeleteAutoModerationRule {
-            guild_id: GUILD_ID,
-            auto_moderation_rule_id: AUTO_MODERATION_RULE_ID,
-        };
-        assert_eq!(
-            route.to_string(),
-            format!("guilds/{GUILD_ID}/auto-moderation/rules/{AUTO_MODERATION_RULE_ID}")
-        );
-    }
-
-    #[test]
-    fn get_auto_moderation_rule() {
-        let route = Route::GetAutoModerationRule {
-            guild_id: GUILD_ID,
-            auto_moderation_rule_id: AUTO_MODERATION_RULE_ID,
-        };
-        assert_eq!(
-            route.to_string(),
-            format!("guilds/{GUILD_ID}/auto-moderation/rules/{AUTO_MODERATION_RULE_ID}")
-        );
-    }
-
-    #[test]
-    fn get_guild_auto_moderation_rules() {
-        let route = Route::GetGuildAutoModerationRules { guild_id: GUILD_ID };
-        assert_eq!(
-            route.to_string(),
-            format!("guilds/{GUILD_ID}/auto-moderation/rules")
-        );
-    }
-
-    #[test]
-    fn update_auto_moderation_rule() {
-        let route = Route::UpdateAutoModerationRule {
-            guild_id: GUILD_ID,
-            auto_moderation_rule_id: AUTO_MODERATION_RULE_ID,
-        };
-        assert_eq!(
-            route.to_string(),
-            format!("guilds/{GUILD_ID}/auto-moderation/rules/{AUTO_MODERATION_RULE_ID}")
-        );
-=======
     fn update_guild_mfa() {
         let route = Route::UpdateGuildMfa { guild_id: GUILD_ID };
         assert_eq!(route.to_string(), format!("guilds/{GUILD_ID}/mfa"));
->>>>>>> 980d4b26
+    }
+
+    #[test]
+    fn create_auto_moderation_rule() {
+        let route = Route::CreateAutoModerationRule { guild_id: GUILD_ID };
+        assert_eq!(
+            route.to_string(),
+            format!("guilds/{GUILD_ID}/auto-moderation/rules")
+        );
+    }
+
+    #[test]
+    fn delete_auto_moderation_rule() {
+        let route = Route::DeleteAutoModerationRule {
+            guild_id: GUILD_ID,
+            auto_moderation_rule_id: AUTO_MODERATION_RULE_ID,
+        };
+        assert_eq!(
+            route.to_string(),
+            format!("guilds/{GUILD_ID}/auto-moderation/rules/{AUTO_MODERATION_RULE_ID}")
+        );
+    }
+
+    #[test]
+    fn get_auto_moderation_rule() {
+        let route = Route::GetAutoModerationRule {
+            guild_id: GUILD_ID,
+            auto_moderation_rule_id: AUTO_MODERATION_RULE_ID,
+        };
+        assert_eq!(
+            route.to_string(),
+            format!("guilds/{GUILD_ID}/auto-moderation/rules/{AUTO_MODERATION_RULE_ID}")
+        );
+    }
+
+    #[test]
+    fn get_guild_auto_moderation_rules() {
+        let route = Route::GetGuildAutoModerationRules { guild_id: GUILD_ID };
+        assert_eq!(
+            route.to_string(),
+            format!("guilds/{GUILD_ID}/auto-moderation/rules")
+        );
+    }
+
+    #[test]
+    fn update_auto_moderation_rule() {
+        let route = Route::UpdateAutoModerationRule {
+            guild_id: GUILD_ID,
+            auto_moderation_rule_id: AUTO_MODERATION_RULE_ID,
+        };
+        assert_eq!(
+            route.to_string(),
+            format!("guilds/{GUILD_ID}/auto-moderation/rules/{AUTO_MODERATION_RULE_ID}")
+        );
     }
 }