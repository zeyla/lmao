--- conflicted
+++ resolved
@@ -348,18 +348,17 @@
         token: &'a str,
         webhook_id: u64,
     },
-<<<<<<< HEAD
-    /// Route information to end a poll.
-    EndPoll {
-        channel_id: u64,
-        message_id: u64,
-=======
+    /// Route information to delete a test entitlement.
     DeleteTestEntitlement {
         /// The ID of the application.
         application_id: u64,
         /// The ID of the entitlement.
         entitlement_id: u64,
->>>>>>> 438ace0e
+    },
+    /// Route information to end a poll.
+    EndPoll {
+        channel_id: u64,
+        message_id: u64,
     },
     /// Route information to execute a webhook by ID and token.
     ExecuteWebhook {
