//! Parse typed headers from a response.
//!
//! Parsing response headers is necessary for the [`Ratelimiter`] to properly
//! function.
//!
//! [`Ratelimiter`]: super::Ratelimiter

use std::{
    error::Error,
    fmt::{Debug, Display, Formatter, Result as FmtResult},
    str::{self, FromStr, Utf8Error},
};

/// Iterator of header name-value pairs failed to be parsed.
#[derive(Debug)]
pub struct HeaderParsingError {
    /// Detailed reason why the headers failed to be parsed.
    pub(super) kind: HeaderParsingErrorType,
    /// Original error leading up to this one.
    pub(super) source: Option<Box<dyn Error + Send + Sync>>,
}

impl HeaderParsingError {
    /// Immutable reference to the type of error that occurred.
    #[must_use = "retrieving the type has no effect if left unused"]
    pub const fn kind(&self) -> &HeaderParsingErrorType {
        &self.kind
    }

    /// Consume the error, returning the source error if there is any.
    #[must_use = "consuming the error and retrieving the source has no effect if left unused"]
    pub fn into_source(self) -> Option<Box<dyn Error + Send + Sync>> {
        self.source
    }

    /// Consume the error, returning the owned error type and the source error.
    #[must_use = "consuming the error into its parts has no effect if left unused"]
    pub fn into_parts(self) -> (HeaderParsingErrorType, Option<Box<dyn Error + Send + Sync>>) {
        (self.kind, self.source)
    }

    /// Create a new error because a header is missing in the response.
    pub(super) fn missing(name: HeaderName) -> Self {
        Self {
            kind: HeaderParsingErrorType::Missing { name },
            source: None,
        }
    }

    /// Create a new error because a header is not valid UTF-8.
    pub(super) fn not_utf8(name: HeaderName, value: Vec<u8>, source: Utf8Error) -> Self {
        Self {
            kind: HeaderParsingErrorType::NotUtf8 { name, value },
            source: Some(Box::new(source)),
        }
    }
}

impl Display for HeaderParsingError {
    fn fmt(&self, f: &mut Formatter<'_>) -> FmtResult {
        match &self.kind {
            HeaderParsingErrorType::Missing { name } => {
                f.write_str("at least one header, '")?;
                f.write_str(name.name())?;

                f.write_str("', is missing")
            }
            HeaderParsingErrorType::NotUtf8 { name, value } => {
                f.write_str("header '")?;
                f.write_str(name.name())?;
                f.write_str("' contains invalid UTF-16: ")?;

                Debug::fmt(value, f)
            }
            HeaderParsingErrorType::Parsing { kind, name, value } => {
                f.write_str("header '")?;
                f.write_str(name.name())?;
                f.write_str("' can not be parsed as a ")?;
                f.write_str(kind.name())?;
                f.write_str(": '")?;
                f.write_str(value)?;

                f.write_str("'")
            }
        }
    }
}

impl Error for HeaderParsingError {
    fn source(&self) -> Option<&(dyn Error + 'static)> {
        self.source
            .as_ref()
            .map(|source| &**source as &(dyn Error + 'static))
    }
}

/// Type of [`HeaderParsingError`] that occurred.
#[derive(Debug)]
#[non_exhaustive]
pub enum HeaderParsingErrorType {
    /// Expected header is missing.
    Missing {
        /// Name of the header that should be present in the list.
        name: HeaderName,
    },
    /// Header value is not UTF-8 valid.
    NotUtf8 {
        /// Name of the header.
        name: HeaderName,
        /// Value of the header.
        value: Vec<u8>,
    },
    /// Header value is not of the expected type.
    Parsing {
        /// Type of header value expected.
        kind: HeaderType,
        /// Name of the header.
        name: HeaderName,
        /// Value of the header.
        value: String,
    },
}

/// Typed name of a header.
#[derive(Clone, Copy, Debug, Eq, PartialEq)]
#[non_exhaustive]
pub enum HeaderName {
    /// Information about the ratelimit bucket.
    Bucket,
    /// Global header.
    Global,
    /// Maximum requests allotted in the bucket.
    Limit,
    /// Remaining requested allotted.
    Remaining,
    /// How long until the bucket is reset.
    ResetAfter,
    /// When the bucket resets.
    Reset,
    /// How long until a request can be tried again.
    RetryAfter,
    /// Scope of a ratelimit.
    Scope,
}

impl HeaderName {
    /// Lowercased name for the bucket header.
    pub const BUCKET: &'static str = "x-ratelimit-bucket";

    /// Lowercased name for the global header.
    pub const GLOBAL: &'static str = "x-ratelimit-global";

    /// Lowercased name for the limit header.
    pub const LIMIT: &'static str = "x-ratelimit-limit";

    /// Lowercased name for the remaining header.
    pub const REMAINING: &'static str = "x-ratelimit-remaining";

    /// Lowercased name for the reset-after header.
    pub const RESET_AFTER: &'static str = "x-ratelimit-reset-after";

    /// Lowercased name for the reset header.
    pub const RESET: &'static str = "x-ratelimit-reset";

    /// Lowercased name for the retry-after header.
    // It's correct for this to not have the `x-ratelimit-` prefix.
    pub const RETRY_AFTER: &'static str = "retry-after";

    /// Lowercased name for the scope header.
    pub const SCOPE: &'static str = "x-ratelimit-scope";

    /// Lowercased name of the header.
    #[must_use]
    pub const fn name(self) -> &'static str {
        match self {
            Self::Bucket => Self::BUCKET,
            Self::Global => Self::GLOBAL,
            Self::Limit => Self::LIMIT,
            Self::Remaining => Self::REMAINING,
            Self::ResetAfter => Self::RESET_AFTER,
            Self::Reset => Self::RESET,
            Self::RetryAfter => Self::RETRY_AFTER,
            Self::Scope => Self::SCOPE,
        }
    }
}

impl Display for HeaderName {
    fn fmt(&self, f: &mut Formatter<'_>) -> FmtResult {
        f.write_str(self.name())
    }
}

/// Expected type of a header value.
#[derive(Clone, Copy, Debug, Eq, PartialEq)]
#[non_exhaustive]
pub enum HeaderType {
    /// Type of header value is a bool.
    Bool,
    /// Type of header value is a float.
    Float,
    /// Type of header value is an integer.
    Integer,
    /// Type of header value is a string.
    String,
}

impl HeaderType {
    /// Name of the type of header.
    const fn name(self) -> &'static str {
        match self {
            Self::Bool => "bool",
            Self::Float => "float",
            Self::Integer => "integer",
            Self::String => "string",
        }
    }
}

impl Display for HeaderType {
    fn fmt(&self, f: &mut Formatter<'_>) -> FmtResult {
        f.write_str(self.name())
    }
}

/// Ratelimit for all buckets encountered.
#[derive(Clone, Debug, Eq, Hash, PartialEq)]
pub struct Global {
    /// Number of seconds to wait before retrying.
    retry_after: u64,
    /// Scope of the ratelimit.
    ///
    /// This should always be present and should always be
    /// [`RatelimitScope::Global`].
    scope: Option<RatelimitScope>,
}

impl Global {
    /// Number of seconds to wait before retrying.
    #[must_use]
    pub const fn retry_after(&self) -> u64 {
        self.retry_after
    }

    /// Scope of the ratelimit.
    ///
    /// This should always be present and should always be
    /// [`RatelimitScope::Global`].
    #[must_use]
    pub const fn scope(&self) -> Option<RatelimitScope> {
        self.scope
    }
}

/// Ratelimit for some bucket present.
#[derive(Clone, Debug, Eq, Hash, PartialEq)]
pub struct Present {
    /// Bucket ID.
    bucket: Option<String>,
    /// Total number of tickets allocated to the bucket.
    limit: u64,
    /// Remaining number of tickets.
    remaining: u64,
    /// Number of milliseconds until the bucket resets.
    reset_after: u64,
    /// When the bucket resets, as a Unix timestamp in milliseconds.
    reset: u64,
    /// Scope of the ratelimit.
    scope: Option<RatelimitScope>,
}

impl Present {
    /// Reference to the bucket ID.
    #[must_use]
    pub fn bucket(&self) -> Option<&str> {
        self.bucket.as_deref()
    }

    /// Consume the ratelimit headers, returning the owned bucket ID.
    #[allow(clippy::missing_const_for_fn)]
    #[must_use]
    pub fn into_bucket(self) -> Option<String> {
        self.bucket
    }

    /// Total number of tickets allocated to the bucket.
    #[must_use]
    pub const fn limit(&self) -> u64 {
        self.limit
    }

    /// Remaining number of tickets.
    #[must_use]
    pub const fn remaining(&self) -> u64 {
        self.remaining
    }

    /// Number of milliseconds until the bucket resets.
    #[must_use]
    pub const fn reset_after(&self) -> u64 {
        self.reset_after
    }

    /// When the bucket resets, as a Unix timestamp in milliseconds.
    #[must_use]
    pub const fn reset(&self) -> u64 {
        self.reset
    }

    /// Scope of the ratelimit.
    #[must_use]
    pub const fn scope(&self) -> Option<RatelimitScope> {
        self.scope
    }
}

/// Scope of a ratelimit.
#[derive(Clone, Copy, Debug, Eq, Hash, PartialEq)]
pub enum RatelimitScope {
    /// Ratelimit is global, affecting the application as a whole.
    Global,
    /// Ratelimit is shared, affecting all users of the resource.
    ///
    /// Does not affect the application's individual buckets or global limits.
    Shared,
    /// Ratelimit is per-resource, such as for an individual bucket.
    User,
}

impl Display for RatelimitScope {
    fn fmt(&self, f: &mut Formatter<'_>) -> FmtResult {
        f.write_str(match self {
            Self::Global => "global",
            Self::Shared => "shared",
            Self::User => "user",
        })
    }
}

impl FromStr for RatelimitScope {
    type Err = HeaderParsingError;

    fn from_str(s: &str) -> Result<Self, Self::Err> {
        Ok(match s {
            "global" => Self::Global,
            "shared" => Self::Shared,
            "user" => Self::User,
            _ => {
                return Err(HeaderParsingError {
                    kind: HeaderParsingErrorType::Parsing {
                        kind: HeaderType::String,
                        name: HeaderName::Scope,
                        value: s.to_owned(),
                    },
                    source: None,
                })
            }
        })
    }
}

impl TryFrom<&'_ str> for RatelimitScope {
    type Error = HeaderParsingError;

    fn try_from(value: &str) -> Result<Self, Self::Error> {
        Self::from_str(value)
    }
}

/// Parsed headers.
///
/// The headers of a response may either indicate a global ratelimit, a bucketed
/// ratelimit, or no ratelimit at all.
#[derive(Clone, Debug)]
#[non_exhaustive]
pub enum RatelimitHeaders {
    /// Global ratelimit encountered.
    Global(Global),
    /// No ratelimit headers present.
    None,
    /// Bucketed ratelimit present.
    Present(Present),
}

impl RatelimitHeaders {
    /// Whether the ratelimit headers are global.
    #[must_use]
    pub const fn is_global(&self) -> bool {
        matches!(self, Self::Global(_))
    }

    /// Whether there are no ratelimit headers.
    #[must_use]
    pub const fn is_none(&self) -> bool {
        matches!(self, Self::None)
    }

    /// Whether the ratelimit headers are for a bucket.
    #[must_use]
    pub const fn is_present(&self) -> bool {
        matches!(self, Self::Present(_))
    }

    /// Parse headers from an iterator of tuples containing the header name and
    /// value.
    ///
    /// Headers names must be lowercase.
    ///
    /// # Examples
    ///
    /// Parse a standard list of headers from a response:
    ///
    /// ```
    /// # fn main() -> Result<(), Box<dyn std::error::Error>> {
<<<<<<< HEAD
    /// use twilight_http_ratelimiting::RatelimitHeaders;
    ///
    /// let headers = [
    ///     (
    ///         "x-ratelimit-bucket",
    ///         "d721dea6054f6322373d361f98e5c38b".as_bytes(),
    ///     ),
=======
    /// use std::array::IntoIter;
    /// use twilight_http_ratelimiting::RatelimitHeaders;
    ///
    /// let iter = IntoIter::new([
    ///     ("x-ratelimit-bucket", "d721dea6054f6322373d361f98e5c38b".as_bytes()),
>>>>>>> 78d75e36
    ///     ("x-ratelimit-limit", "10".as_bytes()),
    ///     ("x-ratelimit-remaining", "9".as_bytes()),
    ///     ("x-ratelimit-reset", "1573795260.333".as_bytes()),
    ///     ("x-ratelimit-reset-after", "10.000".as_bytes()),
    /// ];
    ///
    /// let headers = RatelimitHeaders::from_pairs(headers.into_iter())?;
    /// assert!(matches!(
    ///     headers,
    ///     RatelimitHeaders::Present(p) if p.remaining() == 9,
    /// ));
    /// # Ok(()) }
    /// ```
    ///
    /// Parse a list of headers denoting that the user has been globally
    /// ratelimited:
    ///
    /// ```
    /// # fn main() -> Result<(), Box<dyn std::error::Error>> {
<<<<<<< HEAD
    /// use twilight_http_ratelimiting::RatelimitHeaders;
    ///
    /// let headers = [
=======
    /// use std::array::IntoIter;
    /// use twilight_http_ratelimiting::RatelimitHeaders;
    ///
    /// let headers = Vec::from([
>>>>>>> 78d75e36
    ///     ("retry-after", "487".as_bytes()),
    ///     ("x-ratelimit-global", "true".as_bytes()),
    /// ];
    ///
    /// let headers = RatelimitHeaders::from_pairs(headers.into_iter())?;
    /// assert!(matches!(
    ///     headers,
    ///     RatelimitHeaders::Global(g) if g.retry_after() == 487,
    /// ));
    /// # Ok(()) }
    /// ```
    ///
    /// # Errors
    ///
    /// Errors if a required header is missing or if a header value is of an
    /// invalid type.
    pub fn from_pairs<'a>(
        headers: impl Iterator<Item = (&'a str, &'a [u8])>,
    ) -> Result<Self, HeaderParsingError> {
        let mut bucket = None;
        let mut global = false;
        let mut limit = None;
        let mut remaining = None;
        let mut reset = None;
        let mut reset_after = None;
        let mut retry_after = None;
        let mut scope = None;

        for (name, value) in headers {
            match name {
                HeaderName::BUCKET => {
                    bucket.replace(header_str(HeaderName::Bucket, value)?);
                }
                HeaderName::GLOBAL => {
                    global = header_bool(HeaderName::Global, value)?;
                }
                HeaderName::LIMIT => {
                    limit.replace(header_int(HeaderName::Limit, value)?);
                }
                HeaderName::REMAINING => {
                    remaining.replace(header_int(HeaderName::Remaining, value)?);
                }
                HeaderName::RESET => {
                    let reset_value = header_float(HeaderName::Reset, value)?;

                    #[allow(clippy::cast_possible_truncation, clippy::cast_sign_loss)]
                    reset.replace((reset_value * 1000.).ceil() as u64);
                }
                HeaderName::RESET_AFTER => {
                    let reset_after_value = header_float(HeaderName::ResetAfter, value)?;

                    #[allow(clippy::cast_sign_loss, clippy::cast_possible_truncation)]
                    reset_after.replace((reset_after_value * 1000.).ceil() as u64);
                }
                HeaderName::RETRY_AFTER => {
                    let retry_after_value = header_int(HeaderName::RetryAfter, value)?;

                    retry_after.replace(retry_after_value);
                }
                HeaderName::SCOPE => {
                    let scope_value = header_str(HeaderName::Scope, value)?;
                    let scope_parsed = RatelimitScope::try_from(scope_value)?;

                    scope.replace(scope_parsed);
                }
                _ => continue,
            }
        }

        if global {
            let retry_after =
                retry_after.ok_or_else(|| HeaderParsingError::missing(HeaderName::RetryAfter))?;

            return Ok(RatelimitHeaders::Global(Global { retry_after, scope }));
        }

        // If none of the values have been set then there are no ratelimit headers.
        // This means that the route is not ratelimited.
        if bucket.is_none()
            && limit.is_none()
            && remaining.is_none()
            && reset.is_none()
            && reset_after.is_none()
        {
            return Ok(RatelimitHeaders::None);
        }

        Ok(RatelimitHeaders::Present(Present {
            bucket: bucket.map(Into::into),
            limit: limit.ok_or_else(|| HeaderParsingError::missing(HeaderName::Limit))?,
            remaining: remaining
                .ok_or_else(|| HeaderParsingError::missing(HeaderName::Remaining))?,
            reset: reset.ok_or_else(|| HeaderParsingError::missing(HeaderName::Reset))?,
            reset_after: reset_after
                .ok_or_else(|| HeaderParsingError::missing(HeaderName::ResetAfter))?,
            scope,
        }))
    }
}

/// Parse a value as a boolean.
fn header_bool(name: HeaderName, value: &[u8]) -> Result<bool, HeaderParsingError> {
    let text = header_str(name, value)?;

    let end = text.parse().map_err(|source| HeaderParsingError {
        kind: HeaderParsingErrorType::Parsing {
            kind: HeaderType::Bool,
            name,
            value: text.to_owned(),
        },
        source: Some(Box::new(source)),
    })?;

    Ok(end)
}

/// Parse a value expected to be a float.
fn header_float(name: HeaderName, value: &[u8]) -> Result<f64, HeaderParsingError> {
    let text = header_str(name, value)?;

    let end = text.parse().map_err(|source| HeaderParsingError {
        kind: HeaderParsingErrorType::Parsing {
            kind: HeaderType::Float,
            name,
            value: text.to_owned(),
        },
        source: Some(Box::new(source)),
    })?;

    Ok(end)
}

/// Parse a value expected to be an integer.
fn header_int(name: HeaderName, value: &[u8]) -> Result<u64, HeaderParsingError> {
    let text = header_str(name, value)?;

    let end = text.parse().map_err(|source| HeaderParsingError {
        kind: HeaderParsingErrorType::Parsing {
            kind: HeaderType::Integer,
            name,
            value: text.to_owned(),
        },
        source: Some(Box::new(source)),
    })?;

    Ok(end)
}

/// Parse a value expected to be a UTF-8 valid string.
fn header_str(name: HeaderName, value: &[u8]) -> Result<&str, HeaderParsingError> {
    let text = str::from_utf8(value)
        .map_err(|source| HeaderParsingError::not_utf8(name, value.to_owned(), source))?;

    Ok(text)
}

#[cfg(test)]
mod tests {
    use super::{
        Global, HeaderName, HeaderParsingError, HeaderParsingErrorType, HeaderType, Present,
        RatelimitHeaders,
    };
    use crate::headers::RatelimitScope;
    use http::header::{HeaderMap, HeaderName as HttpHeaderName, HeaderValue};
    use static_assertions::{assert_fields, assert_impl_all};
    use std::{
        error::Error,
        fmt::{Debug, Display},
    };

    assert_fields!(HeaderParsingErrorType::Missing: name);
    assert_fields!(HeaderParsingErrorType::NotUtf8: name, value);
    assert_fields!(HeaderParsingErrorType::Parsing: kind, name, value);
    assert_impl_all!(
        HeaderName: Clone,
        Copy,
        Debug,
        Display,
        Eq,
        PartialEq,
        Send,
        Sync
    );
    assert_impl_all!(HeaderParsingErrorType: Debug, Send, Sync);
    assert_impl_all!(HeaderParsingError: Error, Send, Sync);
    assert_impl_all!(
        HeaderType: Clone,
        Copy,
        Debug,
        Display,
        Eq,
        PartialEq,
        Send,
        Sync
    );
    assert_impl_all!(Global: Clone, Debug, Eq, PartialEq, Send, Sync);
    assert_impl_all!(Present: Clone, Debug, Eq, PartialEq, Send, Sync);
    assert_impl_all!(RatelimitHeaders: Clone, Debug, Send, Sync);

    #[test]
    fn global() -> Result<(), Box<dyn Error>> {
        let map = {
            let mut map = HeaderMap::new();
            map.insert(
                HttpHeaderName::from_static("x-ratelimit-global"),
                HeaderValue::from_static("true"),
            );
            map.insert(
                HttpHeaderName::from_static("retry-after"),
                HeaderValue::from_static("65"),
            );

            map
        };

        let iter = map.iter().map(|(k, v)| (k.as_str(), v.as_bytes()));
        let headers = RatelimitHeaders::from_pairs(iter)?;
        assert!(matches!(headers, RatelimitHeaders::Global(g) if g.retry_after() == 65));

        Ok(())
    }

    #[test]
    fn global_with_scope() -> Result<(), Box<dyn Error>> {
        let map = {
            let mut map = HeaderMap::new();
            map.insert(
                HttpHeaderName::from_static("x-ratelimit-global"),
                HeaderValue::from_static("true"),
            );
            map.insert(
                HttpHeaderName::from_static("retry-after"),
                HeaderValue::from_static("65"),
            );
            map.insert(
                HttpHeaderName::from_static("x-ratelimit-scope"),
                HeaderValue::from_static("global"),
            );

            map
        };

        let iter = map.iter().map(|(k, v)| (k.as_str(), v.as_bytes()));
        let headers = RatelimitHeaders::from_pairs(iter)?;
        assert!(matches!(
            &headers,
            RatelimitHeaders::Global(global)
            if global.retry_after() == 65
        ));
        assert!(matches!(
            headers,
            RatelimitHeaders::Global(global)
            if global.scope() == Some(RatelimitScope::Global)
        ));

        Ok(())
    }

    #[test]
    fn present() -> Result<(), Box<dyn Error>> {
        let map = {
            let mut map = HeaderMap::new();
            map.insert(
                HttpHeaderName::from_static("x-ratelimit-limit"),
                HeaderValue::from_static("10"),
            );
            map.insert(
                HttpHeaderName::from_static("x-ratelimit-remaining"),
                HeaderValue::from_static("9"),
            );
            map.insert(
                HttpHeaderName::from_static("x-ratelimit-reset"),
                HeaderValue::from_static("1470173023.123"),
            );
            map.insert(
                HttpHeaderName::from_static("x-ratelimit-reset-after"),
                HeaderValue::from_static("64.57"),
            );
            map.insert(
                HttpHeaderName::from_static("x-ratelimit-bucket"),
                HeaderValue::from_static("abcd1234"),
            );
            map.insert(
                HttpHeaderName::from_static("x-ratelimit-scope"),
                HeaderValue::from_static("shared"),
            );

            map
        };

        let iter = map.iter().map(|(k, v)| (k.as_str(), v.as_bytes()));
        let headers = RatelimitHeaders::from_pairs(iter)?;
        assert!(matches!(
            &headers,
            RatelimitHeaders::Present(present)
            if present.bucket.as_deref() == Some("abcd1234")
        ));
        assert!(matches!(
            &headers,
            RatelimitHeaders::Present(present)
            if present.limit == 10
        ));
        assert!(matches!(
            &headers,
            RatelimitHeaders::Present(present)
            if present.remaining == 9
        ));
        assert!(matches!(
            &headers,
            RatelimitHeaders::Present(present)
            if present.reset_after == 64_570
        ));
        assert!(matches!(
            &headers,
            RatelimitHeaders::Present(present)
            if present.reset == 1_470_173_023_123
        ));
        assert!(matches!(
            headers,
            RatelimitHeaders::Present(present)
            if present.scope() == Some(RatelimitScope::Shared)
        ));

        Ok(())
    }

    #[test]
    fn name() {
        assert_eq!("x-ratelimit-bucket", HeaderName::BUCKET);
        assert_eq!("x-ratelimit-global", HeaderName::GLOBAL);
        assert_eq!("x-ratelimit-limit", HeaderName::LIMIT);
        assert_eq!("x-ratelimit-remaining", HeaderName::REMAINING);
        assert_eq!("x-ratelimit-reset-after", HeaderName::RESET_AFTER);
        assert_eq!("x-ratelimit-reset", HeaderName::RESET);
        assert_eq!("retry-after", HeaderName::RETRY_AFTER);
        assert_eq!("x-ratelimit-scope", HeaderName::SCOPE);
        assert_eq!(HeaderName::BUCKET, HeaderName::Bucket.name());
        assert_eq!(HeaderName::GLOBAL, HeaderName::Global.name());
        assert_eq!(HeaderName::LIMIT, HeaderName::Limit.name());
        assert_eq!(HeaderName::REMAINING, HeaderName::Remaining.name());
        assert_eq!(HeaderName::RESET_AFTER, HeaderName::ResetAfter.name());
        assert_eq!(HeaderName::RESET, HeaderName::Reset.name());
        assert_eq!(HeaderName::RETRY_AFTER, HeaderName::RetryAfter.name());
        assert_eq!(HeaderName::SCOPE, HeaderName::Scope.name());
    }

    #[test]
    fn type_name() {
        assert_eq!("bool", HeaderType::Bool.name());
        assert_eq!("float", HeaderType::Float.name());
        assert_eq!("integer", HeaderType::Integer.name());
        assert_eq!("string", HeaderType::String.name());
    }
}<|MERGE_RESOLUTION|>--- conflicted
+++ resolved
@@ -412,7 +412,6 @@
     ///
     /// ```
     /// # fn main() -> Result<(), Box<dyn std::error::Error>> {
-<<<<<<< HEAD
     /// use twilight_http_ratelimiting::RatelimitHeaders;
     ///
     /// let headers = [
@@ -420,13 +419,6 @@
     ///         "x-ratelimit-bucket",
     ///         "d721dea6054f6322373d361f98e5c38b".as_bytes(),
     ///     ),
-=======
-    /// use std::array::IntoIter;
-    /// use twilight_http_ratelimiting::RatelimitHeaders;
-    ///
-    /// let iter = IntoIter::new([
-    ///     ("x-ratelimit-bucket", "d721dea6054f6322373d361f98e5c38b".as_bytes()),
->>>>>>> 78d75e36
     ///     ("x-ratelimit-limit", "10".as_bytes()),
     ///     ("x-ratelimit-remaining", "9".as_bytes()),
     ///     ("x-ratelimit-reset", "1573795260.333".as_bytes()),
@@ -446,16 +438,9 @@
     ///
     /// ```
     /// # fn main() -> Result<(), Box<dyn std::error::Error>> {
-<<<<<<< HEAD
     /// use twilight_http_ratelimiting::RatelimitHeaders;
     ///
     /// let headers = [
-=======
-    /// use std::array::IntoIter;
-    /// use twilight_http_ratelimiting::RatelimitHeaders;
-    ///
-    /// let headers = Vec::from([
->>>>>>> 78d75e36
     ///     ("retry-after", "487".as_bytes()),
     ///     ("x-ratelimit-global", "true".as_bytes()),
     /// ];
