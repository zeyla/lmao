--- conflicted
+++ resolved
@@ -69,26 +69,14 @@
     pub fn new(
         rx: &'a mut UnboundedReceiver<Message>,
         message_future: Next<'a, Connection>,
-<<<<<<< HEAD
         maybe_ratelimiter: Option<&'a mut CommandRatelimiter>,
-        maybe_heartbeat_interval: Option<Duration>,
-        maybe_last_sent: Option<Instant>,
-=======
         maybe_heartbeat_interval: Option<&'a mut Interval>,
->>>>>>> ea5687e7
     ) -> Self {
         Self {
             channel_receive_future: rx,
             message_future,
-<<<<<<< HEAD
             maybe_ratelimiter,
-            tick_heartbeat_future: TickHeartbeatFuture::new(
-                maybe_heartbeat_interval,
-                maybe_last_sent,
-            ),
-=======
             tick_heartbeat_future: maybe_heartbeat_interval,
->>>>>>> ea5687e7
         }
     }
 }
