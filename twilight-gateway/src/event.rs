//! Home of [`EventTypeFlags`], and optimization technique for skipping gateway
//! event deserialization.

use bitflags::bitflags;
use twilight_model::gateway::event::EventType;

bitflags! {
    /// Important optimization for narrowing requested event types.
    ///
    /// Specifying event types is an important optimization technique on top of
    /// [intents], which can dramatically decrease processor usage in many
    /// circumstances. While specifying intents are required by Discord and
    /// allow filtering groups of [events], event type flags are a
    /// Twilight-specific technique to filter out individual events from being
    /// deserialized at all, effectively discarding those events.
    ///
    /// For example, [`Intents::GUILDS`] includes a wide range of events from
    /// [`GuildCreate`] to [`GuildRoleUpdate`] to [`ChannelPinsUpdate`]. If the
    /// only events used in this group of events is, say, [`ChannelCreate`] and
    /// [`GuildRoleCreate`], then the [`CHANNEL_CREATE`] and
    /// [`GUILD_ROLE_CREATE`] event type flags can be specified in combination
    /// with that intent. This reduces the events received and deserialized to
    /// only those events.
    ///
    /// [`CHANNEL_CREATE`]: Self::CHANNEL_CREATE
    /// [`GUILD_ROLE_CREATE`]: Self::GUILD_ROLE_CREATE
    /// [`ChannelCreate`]: twilight_model::gateway::payload::incoming::ChannelCreate
    /// [`ChannelPinsUpdate`]: twilight_model::gateway::payload::incoming::ChannelPinsUpdate
    /// [`GuildRoleCreate`]: twilight_model::gateway::payload::incoming::GuildRoleCreate
    pub struct EventTypeFlags: u128 {
        /// Message has been blocked by AutoMod according to a rule.
        const AUTO_MODERATION_ACTION_EXECUTION = 1 << 71;
        /// [`AutoModerationRule`] has been created.
        ///
        /// [`AutoModerationRule`]: crate::guild::auto_moderation::AutoModerationRule
        const AUTO_MODERATION_RULE_CREATE = 1 << 72;
        /// [`AutoModerationRule`] has been deleted.
        ///
        /// [`AutoModerationRule`]: crate::guild::auto_moderation::AutoModerationRule
        const AUTO_MODERATION_RULE_DELETE = 1 << 73;
        /// [`AutoModerationRule`] has been updated.
        ///
        /// [`AutoModerationRule`]: crate::guild::auto_moderation::AutoModerationRule
        const AUTO_MODERATION_RULE_UPDATE = 1 << 74;
        /// User has been banned from a guild.
        const BAN_ADD = 1;
        /// User has been unbanned from a guild.
        const BAN_REMOVE = 1 << 1;
        /// Channel has been created.
        const CHANNEL_CREATE = 1 << 2;
        /// Channel has been deleted.
        const CHANNEL_DELETE = 1 << 3;
        /// Channel's pins have been updated.
        const CHANNEL_PINS_UPDATE = 1 << 4;
        /// Channel has been updated.
        const CHANNEL_UPDATE = 1 << 5;
        /// A command's permissions has been updated.
        const COMMAND_PERMISSIONS_UPDATE = 1 << 70;
        /// Heartbeat has been created.
        const GATEWAY_HEARTBEAT = 1 << 6;
        /// Heartbeat has been acknowledged.
        const GATEWAY_HEARTBEAT_ACK = 1 << 7;
        /// A "hello" packet has been received from the gateway.
        const GATEWAY_HELLO = 1 << 8;
        /// Shard's session has been invalidated.
        ///
        /// A payload containing a boolean is included. If `true` the session is
        /// resumable. If not, then the shard must initialize a new session.
        const GATEWAY_INVALIDATE_SESSION = 1 << 69;
        /// Gateway is indicating that a shard should perform a reconnect.
        const GATEWAY_RECONNECT = 1 << 9;
        /// Gift code sent in a channel has been updated.
        const GIFT_CODE_UPDATE = 1 << 49;
        /// A guild has been created.
        const GUILD_CREATE = 1 << 10;
        /// A guild has been deleted or the current user has been removed from a guild.
        const GUILD_DELETE = 1 << 11;
        /// A guild's emojis have been updated.
        const GUILD_EMOJIS_UPDATE = 1 << 12;
        /// A guild's integrations have been updated.
        const GUILD_INTEGRATIONS_UPDATE = 1 << 13;
        /// A guild's integrations have been updated.
        const GUILD_SCHEDULED_EVENT_CREATE = 1 << 64;
        /// A guild's integrations have been updated.
        const GUILD_SCHEDULED_EVENT_DELETE = 1 << 65;
        /// A guild's integrations have been updated.
        const GUILD_SCHEDULED_EVENT_UPDATE = 1 << 66;
        /// A guild's integrations have been updated.
        const GUILD_SCHEDULED_EVENT_USER_ADD = 1 << 67;
        /// A guild's integrations have been updated.
        const GUILD_SCHEDULED_EVENT_USER_REMOVE = 1 << 68;
        /// A guild's stickers have been updated.
        const GUILD_STICKERS_UPDATE = 1 << 63;
        /// A guild has been updated.
        const GUILD_UPDATE = 1 << 14;
        /// A guild integration was created.
        const INTEGRATION_CREATE = 1 << 60;
        /// A guild integration was deleted.
        const INTEGRATION_DELETE = 1 << 61;
        /// A guild integration was updated.
        const INTEGRATION_UPDATE = 1 << 62;
        /// An interaction was invoked by a user.
        const INTERACTION_CREATE = 1 << 56;
        /// Invite for a channel has been created.
        const INVITE_CREATE = 1 << 46;
        /// Invite for a channel has been deleted.
        const INVITE_DELETE = 1 << 47;
        /// Member has been added to a guild.
        const MEMBER_ADD = 1 << 15;
        /// Member has been removed from a guild.
        const MEMBER_REMOVE = 1 << 16;
        /// Member in a guild has been updated.
        const MEMBER_UPDATE = 1 << 17;
        /// Group of members from a guild.
        ///
        /// This may be all of the remaining members or not; the chunk index in
        /// the event payload needs to be confirmed.
        const MEMBER_CHUNK = 1 << 18;
        /// Message created in a channel.
        const MESSAGE_CREATE = 1 << 19;
        /// Message deleted in a channel.
        const MESSAGE_DELETE = 1 << 20;
        /// Multiple messages have been deleted in a channel.
        const MESSAGE_DELETE_BULK = 1 << 21;
        /// Message in a channel has been updated.
        const MESSAGE_UPDATE = 1 << 22;
        /// User's presence details are updated.
        const PRESENCE_UPDATE = 1 << 23;
        /// Group of presences are replaced.
        ///
        /// This is a placeholder as it *can* happen for bots but has no real
        /// meaning.
        const PRESENCES_REPLACE = 1 << 24;
        /// Reaction has been added to a message.
        const REACTION_ADD = 1 << 25;
        /// Reaction has been removed from a message.
        const REACTION_REMOVE = 1 << 26;
        /// All of the reactions for a message have been removed.
        const REACTION_REMOVE_ALL = 1 << 27;
        /// All of a given emoji's reactions for a message have been removed.
        const REACTION_REMOVE_EMOJI = 1 << 48;
        /// Session is initialized.
        const READY = 1 << 28;
        /// Session is resumed.
        const RESUMED = 1 << 29;
        /// Role has been created in a guild.
        const ROLE_CREATE = 1 << 30;
        /// Role has been deleted in a guild.
        const ROLE_DELETE = 1 << 31;
        /// Role has been updated in a guild.
        const ROLE_UPDATE = 1 << 32;
        /// Stage instance was created in a stage channel.
        const STAGE_INSTANCE_CREATE = 1 << 57;
        /// Stage instance was deleted in a stage channel.
        const STAGE_INSTANCE_DELETE = 1 << 58;
        /// Stage instance was updated in a stage channel.
        const STAGE_INSTANCE_UPDATE = 1 << 59;
        /// A thread has been created, relevant to the current user,
        /// or the current user has been added to a thread.
        const THREAD_CREATE = 1 << 50;
        /// A thread, relevant to the current user, has been deleted.
        const THREAD_DELETE = 1 << 52;
        /// The current user has gained access to a thread.
        const THREAD_LIST_SYNC = 1 << 53;
        /// A user has been added to or removed from a thread.
        const THREAD_MEMBERS_UPDATE = 1 << 55;
        /// The thread member object for the current user has been updated.
        const THREAD_MEMBER_UPDATE = 1 << 54;
        /// A thread has been updated.
        const THREAD_UPDATE = 1 << 51;
        /// User has begun typing in a channel.
        const TYPING_START = 1 << 39;
        /// Guild is unavailable, potentially due to an outage.
        const UNAVAILABLE_GUILD = 1 << 40;
        /// Current user's profile has been updated.
        const USER_UPDATE = 1 << 41;
        /// Voice server has provided an update with voice session details.
        const VOICE_SERVER_UPDATE = 1 << 42;
        /// User's state in a voice channel has been updated.
        const VOICE_STATE_UPDATE = 1 << 43;
        /// Webhook in a guild has been updated.
        const WEBHOOKS_UPDATE = 1 << 44;

        /// All [`EventTypeFlags`] in [`Intents::AUTO_MODERATION_CONFIGURATION`].
        ///
        /// [`Intents::AUTO_MODERATION_CONFIGURATION`]: crate::Intents::AUTO_MODERATION_CONFIGURATION
        const AUTO_MODERATION_CONFIGURATION = Self::AUTO_MODERATION_RULE_CREATE.bits()
                | Self::AUTO_MODERATION_RULE_DELETE.bits()
                | Self::AUTO_MODERATION_RULE_UPDATE.bits();
        /// All [`EventTypeFlags`] in [`Intents::AUTO_MODERATION_EXECUTION`].
        ///
        /// [`Intents::AUTO_MODERATION_EXECUTION`]: crate::Intents::AUTO_MODERATION_EXECUTION
        const AUTO_MODERATION_EXECUTION = Self::AUTO_MODERATION_ACTION_EXECUTION.bits();
        /// All [`EventTypeFlags`] in [`Intents::DIRECT_MESSAGES`].
        ///
        /// [`Intents::DIRECT_MESSAGES`]: crate::Intents::DIRECT_MESSAGES
        const DIRECT_MESSAGES = Self::MESSAGE_CREATE.bits()
            | Self::MESSAGE_DELETE.bits()
            | Self::MESSAGE_DELETE_BULK.bits()
            | Self::MESSAGE_UPDATE.bits();
        /// All [`EventTypeFlags`] in [`Intents::DIRECT_MESSAGE_REACTIONS`].
        ///
        /// [`Intents::DIRECT_MESSAGE_REACTIONS`]: crate::Intents::DIRECT_MESSAGE_REACTIONS
        const DIRECT_MESSAGE_REACTIONS = Self::REACTION_ADD.bits()
            | Self::REACTION_REMOVE.bits()
            | Self::REACTION_REMOVE_ALL.bits()
            | Self::REACTION_REMOVE_EMOJI.bits();
        /// All [`EventTypeFlags`] in [`Intents::DIRECT_MESSAGE_TYPING`].
        ///
        /// [`Intents::DIRECT_MESSAGE_TYPING`]: crate::Intents::DIRECT_MESSAGE_TYPING
        const DIRECT_MESSAGE_TYPING = Self::TYPING_START.bits();
        /// All [`EventTypeFlags`] in [`Intents::GUILDS`].
        ///
        /// [`Intents::GUILDS`]: crate::Intents::GUILDS
        const GUILDS = Self::CHANNEL_CREATE.bits()
            | Self::CHANNEL_DELETE.bits()
            | Self::CHANNEL_PINS_UPDATE.bits()
            | Self::CHANNEL_UPDATE.bits()
            | Self::GUILD_CREATE.bits()
            | Self::GUILD_DELETE.bits()
            | Self::GUILD_UPDATE.bits()
            | Self::ROLE_CREATE.bits()
            | Self::ROLE_DELETE.bits()
            | Self::ROLE_UPDATE.bits()
            | Self::STAGE_INSTANCE_CREATE.bits()
            | Self::STAGE_INSTANCE_UPDATE.bits()
            | Self::STAGE_INSTANCE_DELETE.bits()
            | Self::THREAD_CREATE.bits()
            | Self::THREAD_UPDATE.bits()
            | Self::THREAD_DELETE.bits()
            | Self::THREAD_LIST_SYNC.bits()
            | Self::THREAD_MEMBER_UPDATE.bits()
            | Self::THREAD_MEMBERS_UPDATE.bits();
        /// All [`EventTypeFlags`] in [`Intents::GUILD_BANS`].
        ///
        /// [`Intents::GUILD_BANS`]: crate::Intents::GUILD_BANS
        const GUILD_BANS = Self::BAN_ADD.bits() | Self::BAN_REMOVE.bits();
        /// All [`EventTypeFlags`] in [`Intents::GUILD_EMOJIS_AND_STICKERS`].
        ///
        /// [`Intents::GUILD_EMOJIS_AND_STICKERS`]: crate::Intents::GUILD_EMOJIS_AND_STICKERS
        const GUILD_EMOJIS_AND_STICKERS = Self::GUILD_EMOJIS_UPDATE.bits()
            | Self::GUILD_STICKERS_UPDATE.bits();

        /// All [`EventTypeFlags`] in [`Intents::GUILD_INTEGRATIONS`].
        ///
        /// [`Intents::GUILD_INTEGRATIONS`]: crate::Intents::GUILD_INTEGRATIONS
        const GUILD_INTEGRATIONS = Self::GUILD_INTEGRATIONS_UPDATE.bits()
            | Self::INTEGRATION_CREATE.bits()
            | Self::INTEGRATION_UPDATE.bits()
            | Self::INTEGRATION_DELETE.bits();

        /// All [`EventTypeFlags`] in [`Intents::GUILD_INVITES`].
        ///
        /// [`Intents::GUILD_INVITES`]: crate::Intents::GUILD_INVITES
        const GUILD_INVITES = Self::INVITE_CREATE.bits() | Self::INVITE_DELETE.bits();

        /// All [`EventTypeFlags`] in [`Intents::GUILD_MEMBERS`].
        ///
        /// [`Intents::GUILD_MEMBERS`]: crate::Intents::GUILD_MEMBERS
        const GUILD_MEMBERS = Self::MEMBER_ADD.bits()
            | Self::MEMBER_REMOVE.bits()
            | Self::MEMBER_UPDATE.bits()
            | Self::THREAD_MEMBERS_UPDATE.bits();


        /// All [`EventTypeFlags`] in [`Intents::GUILD_MESSAGES`].
        ///
        /// [`Intents::GUILD_MESSAGES`]: crate::Intents::GUILD_MESSAGES
        const GUILD_MESSAGES = Self::MESSAGE_CREATE.bits()
            | Self::MESSAGE_DELETE.bits()
            | Self::MESSAGE_DELETE.bits()
            | Self::MESSAGE_DELETE_BULK.bits();

        /// All [`EventTypeFlags`] in [`Intents::GUILD_MESSAGE_REACTIONS`].
        ///
        /// [`Intents::GUILD_MESSAGE_REACTIONS`]: crate::Intents::GUILD_MESSAGE_REACTIONS
        const GUILD_MESSAGE_REACTIONS = Self::REACTION_ADD.bits()
            | Self::REACTION_REMOVE.bits()
            | Self::REACTION_REMOVE_ALL.bits()
            | Self::REACTION_REMOVE_EMOJI.bits();

        /// All [`EventTypeFlags`] in [`Intents::GUILD_MESSAGE_TYPING`].
        ///
        /// [`Intents::GUILD_MESSAGE_TYPING`]: crate::Intents::GUILD_MESSAGE_TYPING
        const GUILD_MESSAGE_TYPING = Self::TYPING_START.bits();

        /// All [`EventTypeFlags`] in [`Intents::GUILD_PRESENCES`].
        ///
        /// [`Intents::GUILD_PRESENCES`]: crate::Intents::GUILD_PRESENCES
        const GUILD_PRESENCES = Self::PRESENCE_UPDATE.bits();

        /// All [`EventTypeFlags`] in [`Intents::GUILD_SCHEDULED_EVENTS`].
        ///
        /// [`Intents::GUILD_SCHEDULED_EVENTS`]: crate::Intents::GUILD_SCHEDULED_EVENTS
        const GUILD_SCHEDULED_EVENTS = Self::GUILD_SCHEDULED_EVENT_CREATE.bits()
            | Self::GUILD_SCHEDULED_EVENT_DELETE.bits()
            | Self::GUILD_SCHEDULED_EVENT_UPDATE.bits()
            | Self::GUILD_SCHEDULED_EVENT_USER_ADD.bits()
            | Self::GUILD_SCHEDULED_EVENT_USER_REMOVE.bits();

        /// All [`EventTypeFlags`] in [`Intents::GUILD_VOICE_STATES`].
        ///
        /// [`Intents::GUILD_VOICE_STATES`]: crate::Intents::GUILD_VOICE_STATES
        const GUILD_VOICE_STATES = Self::VOICE_STATE_UPDATE.bits();

        /// All [`EventTypeFlags`] in [`Intents::GUILD_WEBHOOKS`].
        ///
        /// [`Intents::GUILD_WEBHOOKS`]: crate::Intents::GUILD_WEBHOOKS
        const GUILD_WEBHOOKS = Self::WEBHOOKS_UPDATE.bits();

    }
}

impl From<EventType> for EventTypeFlags {
    fn from(event_type: EventType) -> Self {
        match event_type {
<<<<<<< HEAD
            EventType::AutoModerationActionExecution => {
                EventTypeFlags::AUTO_MODERATION_ACTION_EXECUTION
            }
            EventType::AutoModerationRuleCreate => EventTypeFlags::AUTO_MODERATION_RULE_CREATE,
            EventType::AutoModerationRuleDelete => EventTypeFlags::AUTO_MODERATION_RULE_DELETE,
            EventType::AutoModerationRuleUpdate => EventTypeFlags::AUTO_MODERATION_RULE_UPDATE,
            EventType::BanAdd => EventTypeFlags::BAN_ADD,
            EventType::BanRemove => EventTypeFlags::BAN_REMOVE,
            EventType::ChannelCreate => EventTypeFlags::CHANNEL_CREATE,
            EventType::ChannelDelete => EventTypeFlags::CHANNEL_DELETE,
            EventType::ChannelPinsUpdate => EventTypeFlags::CHANNEL_PINS_UPDATE,
            EventType::ChannelUpdate => EventTypeFlags::CHANNEL_UPDATE,
            EventType::CommandPermissionsUpdate => EventTypeFlags::COMMAND_PERMISSIONS_UPDATE,
            EventType::GatewayHeartbeat => EventTypeFlags::GATEWAY_HEARTBEAT,
            EventType::GatewayHeartbeatAck => EventTypeFlags::GATEWAY_HEARTBEAT_ACK,
            EventType::GatewayHello => EventTypeFlags::GATEWAY_HELLO,
            EventType::GatewayInvalidateSession => EventTypeFlags::GATEWAY_INVALIDATE_SESSION,
            EventType::GatewayReconnect => EventTypeFlags::GATEWAY_RECONNECT,
            EventType::GiftCodeUpdate => EventTypeFlags::GIFT_CODE_UPDATE,
            EventType::GuildCreate => EventTypeFlags::GUILD_CREATE,
            EventType::GuildDelete => EventTypeFlags::GUILD_DELETE,
            EventType::GuildEmojisUpdate => EventTypeFlags::GUILD_EMOJIS_UPDATE,
            EventType::GuildIntegrationsUpdate => EventTypeFlags::GUILD_INTEGRATIONS_UPDATE,
            EventType::GuildScheduledEventCreate => EventTypeFlags::GUILD_SCHEDULED_EVENT_CREATE,
            EventType::GuildScheduledEventDelete => EventTypeFlags::GUILD_SCHEDULED_EVENT_DELETE,
            EventType::GuildScheduledEventUpdate => EventTypeFlags::GUILD_SCHEDULED_EVENT_UPDATE,
            EventType::GuildScheduledEventUserAdd => EventTypeFlags::GUILD_SCHEDULED_EVENT_USER_ADD,
            EventType::GuildScheduledEventUserRemove => {
                EventTypeFlags::GUILD_SCHEDULED_EVENT_USER_REMOVE
            }
            EventType::GuildStickersUpdate => EventTypeFlags::GUILD_STICKERS_UPDATE,
            EventType::GuildUpdate => EventTypeFlags::GUILD_UPDATE,
            EventType::IntegrationCreate => EventTypeFlags::INTEGRATION_CREATE,
            EventType::IntegrationDelete => EventTypeFlags::INTEGRATION_DELETE,
            EventType::IntegrationUpdate => EventTypeFlags::INTEGRATION_UPDATE,
            EventType::InteractionCreate => EventTypeFlags::INTERACTION_CREATE,
            EventType::InviteCreate => EventTypeFlags::INVITE_CREATE,
            EventType::InviteDelete => EventTypeFlags::INVITE_DELETE,
            EventType::MemberAdd => EventTypeFlags::MEMBER_ADD,
            EventType::MemberRemove => EventTypeFlags::MEMBER_REMOVE,
            EventType::MemberUpdate => EventTypeFlags::MEMBER_UPDATE,
            EventType::MemberChunk => EventTypeFlags::MEMBER_CHUNK,
            EventType::MessageCreate => EventTypeFlags::MESSAGE_CREATE,
            EventType::MessageDelete => EventTypeFlags::MESSAGE_DELETE,
            EventType::MessageDeleteBulk => EventTypeFlags::MESSAGE_DELETE_BULK,
            EventType::MessageUpdate => EventTypeFlags::MESSAGE_UPDATE,
            EventType::PresenceUpdate => EventTypeFlags::PRESENCE_UPDATE,
            EventType::PresencesReplace => EventTypeFlags::PRESENCES_REPLACE,
            EventType::ReactionAdd => EventTypeFlags::REACTION_ADD,
            EventType::ReactionRemove => EventTypeFlags::REACTION_REMOVE,
            EventType::ReactionRemoveAll => EventTypeFlags::REACTION_REMOVE_ALL,
            EventType::ReactionRemoveEmoji => EventTypeFlags::REACTION_REMOVE_EMOJI,
            EventType::Ready => EventTypeFlags::READY,
            EventType::Resumed => EventTypeFlags::RESUMED,
            EventType::RoleCreate => EventTypeFlags::ROLE_CREATE,
            EventType::RoleDelete => EventTypeFlags::ROLE_DELETE,
            EventType::RoleUpdate => EventTypeFlags::ROLE_UPDATE,
            EventType::StageInstanceCreate => EventTypeFlags::STAGE_INSTANCE_CREATE,
            EventType::StageInstanceDelete => EventTypeFlags::STAGE_INSTANCE_DELETE,
            EventType::StageInstanceUpdate => EventTypeFlags::STAGE_INSTANCE_UPDATE,
            EventType::ThreadCreate => EventTypeFlags::THREAD_CREATE,
            EventType::ThreadDelete => EventTypeFlags::THREAD_DELETE,
            EventType::ThreadListSync => EventTypeFlags::THREAD_LIST_SYNC,
            EventType::ThreadMembersUpdate => EventTypeFlags::THREAD_MEMBERS_UPDATE,
            EventType::ThreadMemberUpdate => EventTypeFlags::THREAD_MEMBER_UPDATE,
            EventType::ThreadUpdate => EventTypeFlags::THREAD_UPDATE,
            EventType::TypingStart => EventTypeFlags::TYPING_START,
            EventType::UnavailableGuild => EventTypeFlags::UNAVAILABLE_GUILD,
            EventType::UserUpdate => EventTypeFlags::USER_UPDATE,
            EventType::VoiceServerUpdate => EventTypeFlags::VOICE_SERVER_UPDATE,
            EventType::VoiceStateUpdate => EventTypeFlags::VOICE_STATE_UPDATE,
            EventType::WebhooksUpdate => EventTypeFlags::WEBHOOKS_UPDATE,
        }
    }
}

=======
            EventType::AutoModerationActionExecution => Self::AUTO_MODERATION_ACTION_EXECUTION,
            EventType::AutoModerationRuleCreate => Self::AUTO_MODERATION_RULE_CREATE,
            EventType::AutoModerationRuleDelete => Self::AUTO_MODERATION_RULE_DELETE,
            EventType::AutoModerationRuleUpdate => Self::AUTO_MODERATION_RULE_UPDATE,
            EventType::BanAdd => Self::BAN_ADD,
            EventType::BanRemove => Self::BAN_REMOVE,
            EventType::ChannelCreate => Self::CHANNEL_CREATE,
            EventType::ChannelDelete => Self::CHANNEL_DELETE,
            EventType::ChannelPinsUpdate => Self::CHANNEL_PINS_UPDATE,
            EventType::ChannelUpdate => Self::CHANNEL_UPDATE,
            EventType::CommandPermissionsUpdate => Self::COMMAND_PERMISSIONS_UPDATE,
            EventType::GatewayHeartbeat => Self::GATEWAY_HEARTBEAT,
            EventType::GatewayHeartbeatAck => Self::GATEWAY_HEARTBEAT_ACK,
            EventType::GatewayHello => Self::GATEWAY_HELLO,
            EventType::GatewayInvalidateSession => Self::GATEWAY_INVALIDATE_SESSION,
            EventType::GatewayReconnect => Self::GATEWAY_RECONNECT,
            EventType::GiftCodeUpdate => Self::GIFT_CODE_UPDATE,
            EventType::GuildCreate => Self::GUILD_CREATE,
            EventType::GuildDelete => Self::GUILD_DELETE,
            EventType::GuildEmojisUpdate => Self::GUILD_EMOJIS_UPDATE,
            EventType::GuildIntegrationsUpdate => Self::GUILD_INTEGRATIONS_UPDATE,
            EventType::GuildScheduledEventCreate => Self::GUILD_SCHEDULED_EVENT_CREATE,
            EventType::GuildScheduledEventDelete => Self::GUILD_SCHEDULED_EVENT_DELETE,
            EventType::GuildScheduledEventUpdate => Self::GUILD_SCHEDULED_EVENT_UPDATE,
            EventType::GuildScheduledEventUserAdd => Self::GUILD_SCHEDULED_EVENT_USER_ADD,
            EventType::GuildScheduledEventUserRemove => Self::GUILD_SCHEDULED_EVENT_USER_REMOVE,
            EventType::GuildStickersUpdate => Self::GUILD_STICKERS_UPDATE,
            EventType::GuildUpdate => Self::GUILD_UPDATE,
            EventType::IntegrationCreate => Self::INTEGRATION_CREATE,
            EventType::IntegrationDelete => Self::INTEGRATION_DELETE,
            EventType::IntegrationUpdate => Self::INTEGRATION_UPDATE,
            EventType::InteractionCreate => Self::INTERACTION_CREATE,
            EventType::InviteCreate => Self::INVITE_CREATE,
            EventType::InviteDelete => Self::INVITE_DELETE,
            EventType::MemberAdd => Self::MEMBER_ADD,
            EventType::MemberRemove => Self::MEMBER_REMOVE,
            EventType::MemberUpdate => Self::MEMBER_UPDATE,
            EventType::MemberChunk => Self::MEMBER_CHUNK,
            EventType::MessageCreate => Self::MESSAGE_CREATE,
            EventType::MessageDelete => Self::MESSAGE_DELETE,
            EventType::MessageDeleteBulk => Self::MESSAGE_DELETE_BULK,
            EventType::MessageUpdate => Self::MESSAGE_UPDATE,
            EventType::PresenceUpdate => Self::PRESENCE_UPDATE,
            EventType::PresencesReplace => Self::PRESENCES_REPLACE,
            EventType::ReactionAdd => Self::REACTION_ADD,
            EventType::ReactionRemove => Self::REACTION_REMOVE,
            EventType::ReactionRemoveAll => Self::REACTION_REMOVE_ALL,
            EventType::ReactionRemoveEmoji => Self::REACTION_REMOVE_EMOJI,
            EventType::Ready => Self::READY,
            EventType::Resumed => Self::RESUMED,
            EventType::RoleCreate => Self::ROLE_CREATE,
            EventType::RoleDelete => Self::ROLE_DELETE,
            EventType::RoleUpdate => Self::ROLE_UPDATE,
            EventType::ShardConnected => Self::SHARD_CONNECTED,
            EventType::ShardConnecting => Self::SHARD_CONNECTING,
            EventType::ShardDisconnected => Self::SHARD_DISCONNECTED,
            EventType::ShardIdentifying => Self::SHARD_IDENTIFYING,
            EventType::ShardReconnecting => Self::SHARD_RECONNECTING,
            EventType::ShardPayload => Self::SHARD_PAYLOAD,
            EventType::ShardResuming => Self::SHARD_RESUMING,
            EventType::StageInstanceCreate => Self::STAGE_INSTANCE_CREATE,
            EventType::StageInstanceDelete => Self::STAGE_INSTANCE_DELETE,
            EventType::StageInstanceUpdate => Self::STAGE_INSTANCE_UPDATE,
            EventType::ThreadCreate => Self::THREAD_CREATE,
            EventType::ThreadDelete => Self::THREAD_DELETE,
            EventType::ThreadListSync => Self::THREAD_LIST_SYNC,
            EventType::ThreadMembersUpdate => Self::THREAD_MEMBERS_UPDATE,
            EventType::ThreadMemberUpdate => Self::THREAD_MEMBER_UPDATE,
            EventType::ThreadUpdate => Self::THREAD_UPDATE,
            EventType::TypingStart => Self::TYPING_START,
            EventType::UnavailableGuild => Self::UNAVAILABLE_GUILD,
            EventType::UserUpdate => Self::USER_UPDATE,
            EventType::VoiceServerUpdate => Self::VOICE_SERVER_UPDATE,
            EventType::VoiceStateUpdate => Self::VOICE_STATE_UPDATE,
            EventType::WebhooksUpdate => Self::WEBHOOKS_UPDATE,
        }
    }
}

impl<'a> TryFrom<(u8, Option<&'a str>)> for EventTypeFlags {
    type Error = (u8, Option<&'a str>);

    fn try_from((op, event_type): (u8, Option<&'a str>)) -> Result<Self, Self::Error> {
        match (op, event_type) {
            (1, _) => Ok(Self::GATEWAY_HEARTBEAT),
            (7, _) => Ok(Self::GATEWAY_RECONNECT),
            (9, _) => Ok(Self::GATEWAY_INVALIDATE_SESSION),
            (10, _) => Ok(Self::GATEWAY_HELLO),
            (11, _) => Ok(Self::GATEWAY_HEARTBEAT_ACK),
            (_, Some(event_type)) => {
                let flag = EventType::try_from(event_type).map_err(|kind| (op, Some(kind)))?;

                Ok(Self::from(flag))
            }
            (_, None) => Err((op, event_type)),
        }
    }
}

impl Default for EventTypeFlags {
    fn default() -> Self {
        let mut flags = Self::all();
        flags.remove(Self::SHARD_PAYLOAD);

        flags
    }
}

>>>>>>> 87402e45
#[cfg(test)]
mod tests {
    use super::EventTypeFlags;
    use static_assertions::assert_impl_all;
    use std::{fmt::Debug, hash::Hash};
    use twilight_model::gateway::event::EventType;

    assert_impl_all!(
        EventTypeFlags: Copy,
        Clone,
        Debug,
        Eq,
        From<EventType>,
        Hash,
        PartialEq,
        Send,
        Sync,
    );
}<|MERGE_RESOLUTION|>--- conflicted
+++ resolved
@@ -314,84 +314,6 @@
 impl From<EventType> for EventTypeFlags {
     fn from(event_type: EventType) -> Self {
         match event_type {
-<<<<<<< HEAD
-            EventType::AutoModerationActionExecution => {
-                EventTypeFlags::AUTO_MODERATION_ACTION_EXECUTION
-            }
-            EventType::AutoModerationRuleCreate => EventTypeFlags::AUTO_MODERATION_RULE_CREATE,
-            EventType::AutoModerationRuleDelete => EventTypeFlags::AUTO_MODERATION_RULE_DELETE,
-            EventType::AutoModerationRuleUpdate => EventTypeFlags::AUTO_MODERATION_RULE_UPDATE,
-            EventType::BanAdd => EventTypeFlags::BAN_ADD,
-            EventType::BanRemove => EventTypeFlags::BAN_REMOVE,
-            EventType::ChannelCreate => EventTypeFlags::CHANNEL_CREATE,
-            EventType::ChannelDelete => EventTypeFlags::CHANNEL_DELETE,
-            EventType::ChannelPinsUpdate => EventTypeFlags::CHANNEL_PINS_UPDATE,
-            EventType::ChannelUpdate => EventTypeFlags::CHANNEL_UPDATE,
-            EventType::CommandPermissionsUpdate => EventTypeFlags::COMMAND_PERMISSIONS_UPDATE,
-            EventType::GatewayHeartbeat => EventTypeFlags::GATEWAY_HEARTBEAT,
-            EventType::GatewayHeartbeatAck => EventTypeFlags::GATEWAY_HEARTBEAT_ACK,
-            EventType::GatewayHello => EventTypeFlags::GATEWAY_HELLO,
-            EventType::GatewayInvalidateSession => EventTypeFlags::GATEWAY_INVALIDATE_SESSION,
-            EventType::GatewayReconnect => EventTypeFlags::GATEWAY_RECONNECT,
-            EventType::GiftCodeUpdate => EventTypeFlags::GIFT_CODE_UPDATE,
-            EventType::GuildCreate => EventTypeFlags::GUILD_CREATE,
-            EventType::GuildDelete => EventTypeFlags::GUILD_DELETE,
-            EventType::GuildEmojisUpdate => EventTypeFlags::GUILD_EMOJIS_UPDATE,
-            EventType::GuildIntegrationsUpdate => EventTypeFlags::GUILD_INTEGRATIONS_UPDATE,
-            EventType::GuildScheduledEventCreate => EventTypeFlags::GUILD_SCHEDULED_EVENT_CREATE,
-            EventType::GuildScheduledEventDelete => EventTypeFlags::GUILD_SCHEDULED_EVENT_DELETE,
-            EventType::GuildScheduledEventUpdate => EventTypeFlags::GUILD_SCHEDULED_EVENT_UPDATE,
-            EventType::GuildScheduledEventUserAdd => EventTypeFlags::GUILD_SCHEDULED_EVENT_USER_ADD,
-            EventType::GuildScheduledEventUserRemove => {
-                EventTypeFlags::GUILD_SCHEDULED_EVENT_USER_REMOVE
-            }
-            EventType::GuildStickersUpdate => EventTypeFlags::GUILD_STICKERS_UPDATE,
-            EventType::GuildUpdate => EventTypeFlags::GUILD_UPDATE,
-            EventType::IntegrationCreate => EventTypeFlags::INTEGRATION_CREATE,
-            EventType::IntegrationDelete => EventTypeFlags::INTEGRATION_DELETE,
-            EventType::IntegrationUpdate => EventTypeFlags::INTEGRATION_UPDATE,
-            EventType::InteractionCreate => EventTypeFlags::INTERACTION_CREATE,
-            EventType::InviteCreate => EventTypeFlags::INVITE_CREATE,
-            EventType::InviteDelete => EventTypeFlags::INVITE_DELETE,
-            EventType::MemberAdd => EventTypeFlags::MEMBER_ADD,
-            EventType::MemberRemove => EventTypeFlags::MEMBER_REMOVE,
-            EventType::MemberUpdate => EventTypeFlags::MEMBER_UPDATE,
-            EventType::MemberChunk => EventTypeFlags::MEMBER_CHUNK,
-            EventType::MessageCreate => EventTypeFlags::MESSAGE_CREATE,
-            EventType::MessageDelete => EventTypeFlags::MESSAGE_DELETE,
-            EventType::MessageDeleteBulk => EventTypeFlags::MESSAGE_DELETE_BULK,
-            EventType::MessageUpdate => EventTypeFlags::MESSAGE_UPDATE,
-            EventType::PresenceUpdate => EventTypeFlags::PRESENCE_UPDATE,
-            EventType::PresencesReplace => EventTypeFlags::PRESENCES_REPLACE,
-            EventType::ReactionAdd => EventTypeFlags::REACTION_ADD,
-            EventType::ReactionRemove => EventTypeFlags::REACTION_REMOVE,
-            EventType::ReactionRemoveAll => EventTypeFlags::REACTION_REMOVE_ALL,
-            EventType::ReactionRemoveEmoji => EventTypeFlags::REACTION_REMOVE_EMOJI,
-            EventType::Ready => EventTypeFlags::READY,
-            EventType::Resumed => EventTypeFlags::RESUMED,
-            EventType::RoleCreate => EventTypeFlags::ROLE_CREATE,
-            EventType::RoleDelete => EventTypeFlags::ROLE_DELETE,
-            EventType::RoleUpdate => EventTypeFlags::ROLE_UPDATE,
-            EventType::StageInstanceCreate => EventTypeFlags::STAGE_INSTANCE_CREATE,
-            EventType::StageInstanceDelete => EventTypeFlags::STAGE_INSTANCE_DELETE,
-            EventType::StageInstanceUpdate => EventTypeFlags::STAGE_INSTANCE_UPDATE,
-            EventType::ThreadCreate => EventTypeFlags::THREAD_CREATE,
-            EventType::ThreadDelete => EventTypeFlags::THREAD_DELETE,
-            EventType::ThreadListSync => EventTypeFlags::THREAD_LIST_SYNC,
-            EventType::ThreadMembersUpdate => EventTypeFlags::THREAD_MEMBERS_UPDATE,
-            EventType::ThreadMemberUpdate => EventTypeFlags::THREAD_MEMBER_UPDATE,
-            EventType::ThreadUpdate => EventTypeFlags::THREAD_UPDATE,
-            EventType::TypingStart => EventTypeFlags::TYPING_START,
-            EventType::UnavailableGuild => EventTypeFlags::UNAVAILABLE_GUILD,
-            EventType::UserUpdate => EventTypeFlags::USER_UPDATE,
-            EventType::VoiceServerUpdate => EventTypeFlags::VOICE_SERVER_UPDATE,
-            EventType::VoiceStateUpdate => EventTypeFlags::VOICE_STATE_UPDATE,
-            EventType::WebhooksUpdate => EventTypeFlags::WEBHOOKS_UPDATE,
-        }
-    }
-}
-
-=======
             EventType::AutoModerationActionExecution => Self::AUTO_MODERATION_ACTION_EXECUTION,
             EventType::AutoModerationRuleCreate => Self::AUTO_MODERATION_RULE_CREATE,
             EventType::AutoModerationRuleDelete => Self::AUTO_MODERATION_RULE_DELETE,
@@ -445,13 +367,6 @@
             EventType::RoleCreate => Self::ROLE_CREATE,
             EventType::RoleDelete => Self::ROLE_DELETE,
             EventType::RoleUpdate => Self::ROLE_UPDATE,
-            EventType::ShardConnected => Self::SHARD_CONNECTED,
-            EventType::ShardConnecting => Self::SHARD_CONNECTING,
-            EventType::ShardDisconnected => Self::SHARD_DISCONNECTED,
-            EventType::ShardIdentifying => Self::SHARD_IDENTIFYING,
-            EventType::ShardReconnecting => Self::SHARD_RECONNECTING,
-            EventType::ShardPayload => Self::SHARD_PAYLOAD,
-            EventType::ShardResuming => Self::SHARD_RESUMING,
             EventType::StageInstanceCreate => Self::STAGE_INSTANCE_CREATE,
             EventType::StageInstanceDelete => Self::STAGE_INSTANCE_DELETE,
             EventType::StageInstanceUpdate => Self::STAGE_INSTANCE_UPDATE,
@@ -471,36 +386,6 @@
     }
 }
 
-impl<'a> TryFrom<(u8, Option<&'a str>)> for EventTypeFlags {
-    type Error = (u8, Option<&'a str>);
-
-    fn try_from((op, event_type): (u8, Option<&'a str>)) -> Result<Self, Self::Error> {
-        match (op, event_type) {
-            (1, _) => Ok(Self::GATEWAY_HEARTBEAT),
-            (7, _) => Ok(Self::GATEWAY_RECONNECT),
-            (9, _) => Ok(Self::GATEWAY_INVALIDATE_SESSION),
-            (10, _) => Ok(Self::GATEWAY_HELLO),
-            (11, _) => Ok(Self::GATEWAY_HEARTBEAT_ACK),
-            (_, Some(event_type)) => {
-                let flag = EventType::try_from(event_type).map_err(|kind| (op, Some(kind)))?;
-
-                Ok(Self::from(flag))
-            }
-            (_, None) => Err((op, event_type)),
-        }
-    }
-}
-
-impl Default for EventTypeFlags {
-    fn default() -> Self {
-        let mut flags = Self::all();
-        flags.remove(Self::SHARD_PAYLOAD);
-
-        flags
-    }
-}
-
->>>>>>> 87402e45
 #[cfg(test)]
 mod tests {
     use super::EventTypeFlags;
