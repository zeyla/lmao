--- conflicted
+++ resolved
@@ -821,29 +821,8 @@
             )
         };
 
-<<<<<<< HEAD
-        if let Some(sequence) = maybe_sequence {
-            if let Some(session) = self.session.as_mut() {
-                let last_sequence = session.set_sequence(sequence);
-
-                // If a sequence has been skipped then we may have missed a
-                // message and should cause a reconnect so we can attempt to get
-                // that message again.
-                if sequence > last_sequence + 1 {
-                    self.disconnect(Disconnect::Resume);
-
-                    return Ok(());
-                }
-            }
-        }
-
         match OpCode::from(raw_opcode) {
-            Some(OpCode::Dispatch) if is_ready => {
-                let event = Self::parse_event::<MinimalReady>(buffer)?;
-=======
-        match OpCode::try_from(raw_opcode) {
-            Ok(OpCode::Event) => {
->>>>>>> 83231b22
+            Some(OpCode::Dispatch) => {
                 let sequence = maybe_sequence.ok_or(ProcessError {
                     kind: ProcessErrorType::ParsingPayload,
                     source: None,
