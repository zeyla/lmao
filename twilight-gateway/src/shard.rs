//! Primary logic and implementation details of Discord gateway websocket
//! connections.
//!
//! Shards are, at their heart, a websocket connection with some state for
//! maintaining an identified session with the Discord gateway. For more
//! information about what a shard is in the context of Discord's gateway API,
//! refer to the documentation for [`Shard`].
//!
//! # Implementation Flow
//!
//! Other than informative methods and getters, shards have two functions:
//! sending websocket messages and receiving websocket messages, called
//! "events" in the context of the Discord gateway.
//!
//! Sending a message is simple and the flow of it looks like:
//!
//! 1. If the user sends a [command] via [`Shard::command`] the command is
//! serialized into a raw websocket message and then...
//! 2. [`Shard::send`] is called and the sending of the message goes through
//! ratelimiting via [`CommandRatelimiter`] if ratelimiting [is enabled];
//! 3. The [websocket message] is sent over the [websocket connection].
//!
//! Receiving a message is a little bit more complicated, but follows as:
//!
//! 1. The user calls [`Shard::next_message`] to receive the next message from
//! the Websocket;
//! 2. If the shard is disconnected then the connection is reconnected;
//! 3. One of three things wait to happen:
//!   a. the interval for the shard to send the next heartbeat occurs, in which
//!   case [`Shard::heartbeat`] is called; or
//!   b. the shard receives a [raw websocket message] from the user over the
//!   [user channel], which is then forwarded via [`Shard::send`]; or
//!   c. the shard receives a message from Discord via the websocket connection.
//! 4. In the case of 3(a) and 3(b), 3 is repeated; otherwise...
//! 5. If the message is a close it's returned to the user; otherwise, the
//! message is [processed] by the shard;
//! 6. The raw Websocket message is returned to the user
//!
//! If the user called [`Shard::next_event`] instead of [`Shard::next_message`],
//! then the previous steps are taken and the resultant message is deserialized
//! into a [`GatewayEvent`].
//!
//! # Reconnecting
//!
//! If a custom gateway URL is used when reconnecting, the shard will always
//! prefer it over the [`resume_gateway_url`]. Proper reconnection is left to
//! the proxy.
//!
//! [`GatewayEvent`]: twilight_model::gateway::event::GatewayEvent
//! [`resume_gateway_url`]: twilight_model::gateway::payload::incoming::Ready::resume_gateway_url
//! [command]: crate::Command
//! [is enabled]: Config::ratelimit_messages
//! [processed]: Shard::process
//! [websocket connection]: Shard::connection
//! [websocket message]: crate::message::Message

use crate::{
    channel::{MessageChannel, MessageSender},
    command::{self, Command},
    compression::Compression,
    connection::{self, Connection},
    error::{
        ProcessError, ProcessErrorType, ReceiveMessageError, ReceiveMessageErrorType, SendError,
        SendErrorType, ShardInitializeError,
    },
    future::{self, NextMessageFuture, NextMessageFutureOutput},
    json,
    latency::Latency,
    message::{CloseFrame, Message},
    ratelimiter::CommandRatelimiter,
    session::Session,
    Config, ShardId,
};
use futures_util::{SinkExt, StreamExt};
use serde::{de::DeserializeOwned, Deserialize};
use std::{env::consts::OS, str, time::Duration};
use tokio_tungstenite::tungstenite::Message as TungsteniteMessage;
use twilight_model::gateway::{
    event::{Event, GatewayEventDeserializer},
    payload::{
        incoming::Hello,
        outgoing::{
            identify::{IdentifyInfo, IdentifyProperties},
            Heartbeat, Identify,
        },
    },
    CloseCode, Intents, OpCode,
};

/// Disconnect a shard, optionally invalidating the session.
#[derive(Clone, Copy, Debug, Eq, PartialEq)]
enum Disconnect {
    /// Disconnect a shard and invalidate its session, requiring a new session
    /// to be identified after initializing a new connection.
    InvalidateSession,
    /// Disconnect a shard but don't invalidate its session, re-using a session
    /// with a new connection.
    Resume,
}

impl Disconnect {
    /// Create a disconnect action based on whether a session should be re-used.
    const fn from_resumable(resumable: bool) -> Self {
        if resumable {
            Self::Resume
        } else {
            Self::InvalidateSession
        }
    }
}

/// Current status of a shard.
#[derive(Clone, Debug, Eq, PartialEq)]
pub enum ConnectionStatus {
    /// Shard is connected.
    ///
    /// Note that this does not mean the shard has an active gateway session.
    Connected,
    /// Shard is disconnected but may reconnect in the future.
    Disconnected {
        /// Close code, if available.
        ///
        /// May not be available if the shard was closed via an event, such as
        /// [`GatewayEvent::InvalidateSession`].
        ///
        ///
        /// [`GatewayEvent::InvalidateSession`]: twilight_model::gateway::event::GatewayEvent::InvalidateSession
        close_code: Option<u16>,
        /// Number of reconnection attempts that have been made.
        reconnect_attempts: u8,
    },
    /// Shard has fatally closed.
    ///
    /// Possible reasons may be due to [failed authentication],
    /// [invalid intents], or other reasons. Refer to the documentation for
    /// [`CloseCode`] for possible reasons.
    ///
    /// [failed authentication]: CloseCode::AuthenticationFailed
    /// [invalid intents]: CloseCode::InvalidIntents
    FatallyClosed {
        /// Close code of the close message.
        ///
        /// The close code may be able to parse into [`CloseCode`] if it's a
        /// known close code. Unknown close codes aren't considered fatal.
        close_code: u16,
    },
}

impl ConnectionStatus {
    /// Determine the connection status from the close code.
    ///
    /// Defers to [`CloseCode::can_reconnect`] to determine whether the
    /// connection can be reconnected, defaulting to [`Self::FatallyClosed`] if
    /// the close code is unknown.
    fn from_close_frame(maybe_frame: Option<&CloseFrame<'static>>) -> Self {
        let raw_code = if let Some(frame) = maybe_frame {
            frame.code()
        } else {
            return Self::Disconnected {
                close_code: None,
                reconnect_attempts: 0,
            };
        };

        let can_reconnect = CloseCode::try_from(raw_code)
            .map(CloseCode::can_reconnect)
            .unwrap_or(true);

        if can_reconnect {
            Self::Disconnected {
                close_code: Some(raw_code),
                reconnect_attempts: 0,
            }
        } else {
            Self::FatallyClosed {
                close_code: raw_code,
            }
        }
    }

    /// Whether the shard is connected.
    pub const fn is_connected(&self) -> bool {
        matches!(self, Self::Connected)
    }

    /// Whether the shard has disconnected but may reconnect in the future.
    pub const fn is_disconnected(&self) -> bool {
        matches!(self, Self::Disconnected { .. })
    }

    /// Whether the shard has fatally closed, such as due to an invalid token.
    pub const fn is_fatally_closed(&self) -> bool {
        matches!(self, Self::FatallyClosed { .. })
    }
}

/// Gateway event with only minimal required data.
#[derive(Deserialize)]
struct MinimalEvent<T> {
    /// Attached data of the gateway event.
    #[serde(rename = "d")]
    data: T,
}

/// Minimal [`Ready`] for light deserialization.
///
/// [`Ready`]: twilight_model::gateway::payload::incoming::Ready
#[derive(Deserialize)]
struct MinimalReady {
    /// Used for resuming connections.
    resume_gateway_url: String,
    /// ID of the new identified session.
    session_id: String,
}

/// Shard to run and manage a session with the gateway.
///
/// Shards are responsible for handling incoming events, process events relevant
/// to the operation of shards - such as requests from the gateway to re-connect
/// or invalidate a session - and then pass the events on to the user via an
/// event stream.
///
/// Shards will [go through a queue][`queue`] to initialize new ratelimited
/// sessions with the ratelimit. Refer to Discord's [documentation][docs:shards]
/// on shards to have a better understanding of what they are.
///
/// # Sending shard commands in different tasks
///
/// Because a shard itself can't be used in multiple tasks it's not possible to
/// directly send [gateway commands] over a shard. To solve this
/// [`Shard::sender`] can be used to receive an MPSC channel to send commands.
///
/// # Examples
///
/// Create and start a shard and print new and deleted messages:
///
/// ```no_run
/// use futures::stream::StreamExt;
/// use std::env;
/// use twilight_gateway::{Config, Event, EventTypeFlags, Intents, Shard, ShardId};
///
/// # #[tokio::main] async fn main() -> Result<(), Box<dyn std::error::Error>> {
/// // Use the value of the "DISCORD_TOKEN" environment variable as the bot's
/// // token. Of course, this value may be passed into the program however is
/// // preferred.
/// let token = env::var("DISCORD_TOKEN")?;
/// let event_types = EventTypeFlags::MESSAGE_CREATE | EventTypeFlags::MESSAGE_DELETE;
///
/// let config = Config::builder(token, Intents::GUILD_MESSAGES)
///     .event_types(event_types)
///     .build();
/// let mut shard = Shard::with_config(ShardId::ONE, config).await?;
///
/// // Create a loop of only new messages and deleted messages.
///
/// loop {
///     let event = match shard.next_event().await {
///         Ok(event) => event,
///         Err(source) => {
///             tracing::warn!(?source, "error receiving event");
///
///             if source.is_fatal() {
///                 break;
///             }
///
///             continue;
///         }
///     };
///
///     match event {
///         Event::MessageCreate(message) => {
///             println!("message received with content: {}", message.content);
///         }
///         Event::MessageDelete(message) => {
///             println!("message with ID {} deleted", message.id);
///         }
///         _ => {}
///     }
/// }
/// # Ok(()) }
/// ```
///
/// [`queue`]: crate::queue
/// [docs:shards]: https://discord.com/developers/docs/topics/gateway#sharding
/// [gateway commands]: Shard::command
#[derive(Debug)]
pub struct Shard {
    /// Abstraction to decompress Websocket messages, if compression is enabled.
    compression: Compression,
    /// User provided configuration.
    ///
    /// Configurations are provided or created in shard initializing via
    /// [`Shard::new`] or [`Shard::with_config`].
    config: Config,
    /// Websocket connection, which may be connected to Discord's gateway.
    connection: Connection,
    /// Interval of how often the gateway would like the shard to
    /// [send heartbeats][`Self::heartbeat`].
    ///
    /// The interval is received in the [`GatewayEvent::Hello`] event when
    /// first opening a new [connection].
    ///
    /// [`GatewayEvent::Hello`]: twilight_model::gateway::event::GatewayEvent::Hello
    /// [connection]: Self::connection
    heartbeat_interval: Option<Duration>,
    /// ID of the shard.
    id: ShardId,
    /// Recent heartbeat latency statistics.
    latency: Latency,
    /// Command ratelimiter, if it was enabled via
    /// [`Config::ratelimit_messages`].
    ratelimiter: Option<CommandRatelimiter>,
    /// Used for resuming connections.
    resume_gateway_url: Option<String>,
    /// Active session of the shard.
    ///
    /// The shard may not have an active session if it hasn't completed a full
    /// identify, done via [`identify`] in response to receiving a
    /// [`GatewayEvent::Hello`].
    ///
    /// [`GatewayEvent::Hello`]: twilight_model::gateway::event::GatewayEvent::Hello
    /// [`identify`]: Self::identify
    session: Option<Session>,
    /// Current connection status of the Websocket connection, not necessarily
    /// correlating to an [active session][`Self::session`].
    status: ConnectionStatus,
    /// Messages from the user to be relayed and sent over the Websocket
    /// connection.
    user_channel: MessageChannel,
}

impl Shard {
    /// Create a new shard with the default configuration.
    ///
    /// # Examples
    ///
    /// Create a new shard and start it, wait a second, and then print its
    /// current connection status:
    ///
    /// ```no_run
    /// use std::{env, time::Duration};
    /// use tokio::time as tokio_time;
    /// use twilight_gateway::{Intents, Shard, ShardId};
    ///
    /// # #[tokio::main]
    /// # async fn main() -> Result<(), Box<dyn std::error::Error>> {
    /// let token = env::var("DISCORD_TOKEN")?;
    /// let intents = Intents::GUILD_MESSAGES | Intents::GUILD_MESSAGE_TYPING;
    /// let mut shard = Shard::new(ShardId::ONE, token, intents).await?;
    ///
    /// println!("Shard connection status: {:?}", shard.status());
    /// # Ok(()) }
    /// ```
    ///
    /// # Errors
    ///
    /// Refer to [`Shard::with_config`] for possible errors.
    pub async fn new(
        id: ShardId,
        token: String,
        intents: Intents,
    ) -> Result<Self, ShardInitializeError> {
        let config = Config::builder(token, intents).build();

        Self::with_config(id, config).await
    }

    /// Create a new shard with the provided configuration.
    ///
    /// # Errors
    ///
    /// Returns a [`ShardInitializeErrorType::Establishing`] error type if the
    /// connection with the Discord gateway could not be established, such as
    /// due to network or TLS errors.
    ///
    /// [`ShardInitializeErrorType::Establishing`]: crate::error::ShardInitializeErrorType::Establishing
    pub async fn with_config(
        shard_id: ShardId,
        mut config: Config,
    ) -> Result<Self, ShardInitializeError> {
        let session = config.take_session();

        // Determine whether we need to go through the queue; if the user has
        // configured an existing gateway session then we can skip it
        if session.is_none() {
            tracing::debug!(%shard_id, "queued for identify");
            config
                .queue()
                .request([shard_id.number(), shard_id.total()])
                .await;
            tracing::debug!(%shard_id, "passed queue");
        }

        let connection = connection::connect(shard_id, config.gateway_url(), config.tls()).await?;

        Ok(Self {
            compression: Compression::new(shard_id),
            config,
            connection,
            heartbeat_interval: None,
            id: shard_id,
            latency: Latency::new(),
            ratelimiter: None,
            resume_gateway_url: None,
            session,
            status: ConnectionStatus::Connected,
            user_channel: MessageChannel::new(),
        })
    }

    /// Immutable reference to the configuration used to instantiate this shard.
    pub const fn config(&self) -> &Config {
        &self.config
    }

    /// ID of the shard.
    pub const fn id(&self) -> ShardId {
        self.id
    }

    /// Whether the shard is currently connected to the gateway.
    ///
    /// The shard may not be connected if the gateway session was recently
    /// invalidated and has not yet reconnected, or if the shard was explicitly
    /// [closed] by the user.
    ///
    /// [closed]: Self::close
    pub const fn status(&self) -> &ConnectionStatus {
        &self.status
    }

    /// Shard latency statistics, including average latency and recent heartbeat
    /// latency times.
    pub const fn latency(&self) -> &Latency {
        &self.latency
    }

    /// Statistics about the number of available commands and when the command
    /// ratelimiter will refresh.
    ///
    /// This won't be present if ratelimiting was disabled via
    /// [`ConfigBuilder::ratelimit_messages`].
    ///
    /// [`ConfigBuilder::ratelimit_messages`]: crate::ConfigBuilder::ratelimit_messages
    pub const fn ratelimiter(&self) -> Option<&CommandRatelimiter> {
        self.ratelimiter.as_ref()
    }

    /// Immutable reference to the active gateway session.
    ///
    /// An active session may not be present if the shard has recently
    /// disconnected or had its session invalidated and has not yet performed a
    /// reconnect.
    pub const fn session(&self) -> Option<&Session> {
        self.session.as_ref()
    }

    /// Wait for the next Discord event from the gateway.
    ///
    /// # Errors
    ///
    /// Returns a [`ReceiveMessageErrorType::Deserializing`] error type if the
    /// message payload failed to deserialize.
    ///
    /// Returns a [`ReceiveMessageErrorType::FatallyClosed`] error type if the
    /// shard was closed due to a fatal error, such as invalid authorization.
    ///
    /// Returns a [`ReceiveMessageErrorType::Process`] error type if the shard
    /// failed to internally process a received event.
    ///
    /// Returns a [`ReceiveMessageErrorType::Reconnect`] error type if the shard
    /// failed to reconnect to the gateway. This isn't a fatal error and can be
    /// retried.
    ///
    /// Returns a [`ReceiveMessageErrorType::SendingMessage`] error type if the
    /// shard failed to send a message to the gateway, such as a heartbeat.
    pub async fn next_event(&mut self) -> Result<Event, ReceiveMessageError> {
        loop {
            let mut bytes = loop {
                match self.next_message().await? {
                    Message::Binary(bytes) => break bytes,
                    Message::Text(text) => break text.into_bytes(),
                    _ => continue,
                }
            };

            // loop if event is unwanted
            if let Some(event) = json::parse(self.config.event_types(), &mut bytes)
                .map_err(ReceiveMessageError::from_json)?
            {
                return Ok(event.into());
            }
        }
    }

    /// Wait for the next raw message from the websocket connection.
    ///
    /// # Errors
    ///
    /// Returns a [`ReceiveMessageErrorType::FatallyClosed`] error type if the
    /// shard was closed due to a fatal error, such as invalid authorization.
    ///
    /// Returns a [`ReceiveMessageErrorType::Process`] error type if the shard
    /// failed to internally process a received event.
    ///
    /// Returns a [`ReceiveMessageErrorType::Reconnect`] error type if the shard
    /// failed to reconnect to the gateway. This isn't a fatal error and can be
    /// retried.
    ///
    /// Returns a [`ReceiveMessageErrorType::SendingMessage`] error type if the
    /// shard failed to send a message to the gateway, such as a heartbeat.
    pub async fn next_message(&mut self) -> Result<Message, ReceiveMessageError> {
        self.compression.clear();

        match self.status {
            ConnectionStatus::Connected => {}
            ConnectionStatus::Disconnected {
                close_code,
                reconnect_attempts,
                ..
            } => {
                self.reconnect(close_code, reconnect_attempts).await?;
            }
            ConnectionStatus::FatallyClosed { close_code } => {
                return Err(ReceiveMessageError::from_fatally_closed(close_code));
            }
        }

        let message = loop {
            let future = NextMessageFuture::new(
                self.user_channel.rx_mut(),
                self.connection.next(),
                self.heartbeat_interval,
                self.latency.sent(),
            );

            let tungstenite_message = match future.await {
                NextMessageFutureOutput::Message(Some(message)) => message,
                NextMessageFutureOutput::Message(None) => {
                    self.disconnect(Disconnect::Resume);

                    TungsteniteMessage::Close(None)
                }
                NextMessageFutureOutput::SendHeartbeat => {
                    self.heartbeat(None)
                        .await
                        .map_err(ReceiveMessageError::from_send)?;

                    continue;
                }
                NextMessageFutureOutput::UserChannelMessage(message) => {
                    self.send(message)
                        .await
                        .map_err(ReceiveMessageError::from_send)?;

                    continue;
                }
            };

            if let Some(message) = Message::from_tungstenite(tungstenite_message) {
                break message;
            }
        };

        match message {
            Message::Close(maybe_frame) => {
                self.status = ConnectionStatus::from_close_frame(maybe_frame.as_ref());

                return Ok(Message::Close(maybe_frame));
            }
            Message::Binary(ref bytes) => self.compression.extend(bytes),
            Message::Text(ref text) => self.compression.extend(text.as_bytes()),
        }

        if let Err(source) = self.process().await {
            return Err(ReceiveMessageError {
                kind: ReceiveMessageErrorType::Process,
                source: Some(Box::new(source)),
            });
        }

        Ok(match message {
            Message::Binary(_) => Message::Binary(self.compression.take()),
            other => other,
        })
    }

    /// Send a command over the gateway.
    ///
    /// Serializes the command and then calls [`send`].
    ///
    /// # Examples
    ///
    /// Request members whose names start with "tw" in a guild:
    ///
    /// ```no_run
    /// # #[tokio::main]
    /// # async fn main() -> Result<(), Box<dyn std::error::Error>> {
    /// use std::env;
    /// use twilight_gateway::{Intents, Shard, ShardId};
    /// use twilight_model::{gateway::payload::outgoing::RequestGuildMembers, id::Id};
    ///
    /// let intents = Intents::GUILD_VOICE_STATES;
    /// let token = env::var("DISCORD_TOKEN")?;
    ///
    /// let mut shard = Shard::new(ShardId::ONE, token, intents).await?;
    ///
    /// // Query members whose names start with "tw" and limit the results to
    /// // 10 members.
    /// let request = RequestGuildMembers::builder(Id::new(1)).query("tw", Some(10));
    ///
    /// // Send the request over the shard.
    /// shard.command(&request).await?;
    /// # Ok(()) }
    /// ```
    ///
    /// # Errors
    ///
    /// Returns a [`SendErrorType::Sending`] error type if the message could
    /// not be sent over the websocket. This indicates the shard is either
    /// currently restarting or closed and will restart.
    ///
    /// Returns a [`SendErrorType::Serializing`] error type if the provided
    /// command failed to serialize.
    ///
    /// [`send`]: Self::send
    pub async fn command(&mut self, command: &impl Command) -> Result<(), SendError> {
        let message = command::prepare(command)?;

        self.send(message).await
    }

    /// Send a raw websocket message.
    ///
    /// First calls in to the shard's [ratelimiter] if one [was enabled] in the
    /// shard's configuration.
    ///
    /// # Examples
    ///
    /// Send a normal close, which [`Shard::close`] is shorthand for:
    ///
    /// ```no_run
    /// # #[tokio::main] async fn main() -> Result<(), Box<dyn std::error::Error>> {
    /// use std::{borrow::Cow, env};
    /// use twilight_gateway::{
    ///     message::{CloseFrame, Message},
    ///     Intents, Shard, ShardId,
    /// };
    ///
    /// let token = env::var("DISCORD_TOKEN")?;
    /// let mut shard = Shard::new(ShardId::ONE, token, Intents::GUILDS).await?;
    ///
    /// let message = Message::Close(Some(CloseFrame::NORMAL));
    /// shard.send(message).await?;
    /// # Ok(()) }
    /// ```
    ///
    /// # Errors
    ///
    /// Returns a [`SendErrorType::Sending`] error type if the message could
    /// not be sent over the websocket. This indicates the shard is either
    /// currently restarting or closed and will restart.
    ///
    /// [ratelimiter]: CommandRatelimiter
    /// [was enabled]: crate::ConfigBuilder::ratelimit_messages
    pub async fn send(&mut self, message: Message) -> Result<(), SendError> {
        if let Some(ref ratelimiter) = self.ratelimiter {
            ratelimiter.acquire().await;
        }

        self.send_direct(message).await
    }

    /// Send a raw websocket message without first passing the ratelimiter.
    async fn send_direct(&mut self, message: Message) -> Result<(), SendError> {
        self.connection
            .send(message.into_tungstenite())
            .await
            .map_err(|source| {
                self.disconnect(Disconnect::Resume);

                SendError {
                    kind: SendErrorType::Sending,
                    source: Some(Box::new(source)),
                }
            })
    }

    /// Retrieve a channel to send messages over the shard to the gateway.
    ///
    /// This is primarily useful for sending to other tasks and threads where
    /// the shard won't be available.
    pub fn sender(&self) -> MessageSender {
        self.user_channel.sender()
    }

    /// Close the shard's connection, providing a close frame indicating whether
    /// a resume is intended.
    ///
    /// Returns the gateway session of the shard, which may be provided via
    /// [`ConfigBuilder::session`] to create a new shard that will resume the
    /// gateway session.
    ///
    /// If sending a close frame such as [`CloseFrame::NORMAL`] then Discord
    /// will invalidate the shard's session, showing the application's bot as
    /// offline. If sending a close frame such as [`CloseFrame::RESUME`] then
    /// Discord will not invalidate the shard's session and will continue to
    /// show the application's bot as online until its presence times out.
    ///
    /// # Errors
    ///
    /// Returns a [`SendErrorType::Sending`] error type if the message could
    /// not be sent over the websocket. This indicates the shard is either
    /// currently restarting or closed and will restart.
    ///
    /// [`ConfigBuilder::session`]: crate::ConfigBuilder::session
    pub async fn close(
        &mut self,
        close_frame: CloseFrame<'static>,
    ) -> Result<Option<Session>, SendError> {
        let message = Message::Close(Some(close_frame));

        self.send(message).await?;

        Ok(self.session.take())
    }

    /// Disconnect the shard's Websocket connection, optionally invalidating the
    /// session.
    fn disconnect(&mut self, disconnect: Disconnect) {
        tracing::debug!(shard_id = %self.id(), "disconnected");
        self.status = ConnectionStatus::Disconnected {
            close_code: None,
            reconnect_attempts: 0,
        };

        if disconnect == Disconnect::InvalidateSession {
            tracing::debug!(shard_id = %self.id(), "session invalidated");
            self.session = None;
        }
    }

    /// Send a heartbeat, optionally overriding the session's sequence.
    ///
    /// Closes the connection and resumes if previous sent heartbeat never got
    /// a reply.
    ///
    /// # Panics
    ///
    /// Panics if called without an `override_sequence` and without having
    /// received an [`OpCode::Hello`] event.
    #[track_caller]
    async fn heartbeat(&mut self, override_sequence: Option<u64>) -> Result<(), SendError> {
        let is_first_heartbeat = self.heartbeat_interval.is_some() && self.latency.sent().is_none();

        // Discord never replied to the last heartbeat, connection is failed or
        // "zombied", see
        // https://discord.com/developers/docs/topics/gateway#heartbeat-interval-example-heartbeat-ack
        if !is_first_heartbeat && self.latency().received().is_none() {
            tracing::warn!("connection failed or \"zombied\"");
            self.session = self.close(CloseFrame::RESUME).await?;
            self.disconnect(Disconnect::Resume);
        } else {
            let sequence = override_sequence
                .or_else(|| self.session.as_ref().map(Session::sequence))
                .unwrap();

<<<<<<< HEAD
        if let Some(sequence) = override_sequence.or(session_sequence) {
            let message = command::prepare(&Heartbeat::new(sequence))?;
            // The ratelimiter reserves capacity for heartbeat messages.
            self.send_direct(message).await?;
=======
            let command = Heartbeat::new(sequence);
            self.command(&command).await?;
>>>>>>> 22290adc

            self.latency.track_sent();
        }

        Ok(())
    }

    /// Identify a new session with the Discord gateway.
    ///
    /// # Errors
    ///
    /// Refer to [`command`][`Self::command`] for possible errors.
    async fn identify(&mut self) -> Result<(), SendError> {
        let properties = self
            .config()
            .identify_properties()
            .cloned()
            .unwrap_or_else(default_identify_properties);

        let identify = Identify::new(IdentifyInfo {
            compress: false,
            large_threshold: self.config.large_threshold(),
            intents: self.config.intents(),
            properties,
            shard: Some([self.id().number(), self.id().total()]),
            presence: self.config.presence().cloned(),
            token: self.config.token().to_owned(),
        });

        self.command(&identify).await
    }

    /// Process the buffer of the current websocket message to update the shard's
    /// state.
    ///
    /// # Errors
    ///
    /// Returns a [`ProcessErrorType::Compression`] error type if the buffer
    /// could not be read. This may be because the message was invalid or not
    /// all frames have been received.
    ///
    /// Returns a [`ProcessErrorType::Deserializing`] error type if the gateway
    /// event isn't a recognized structure, which may be the case for new or
    /// undocumented events.
    ///
    /// Returns a [`ProcessErrorType::ParsingPayload`] error type if the buffer
    /// isn't a valid [`GatewayEvent`]. This may happen if the opcode isn't
    /// present.
    ///
    /// Returns a [`ProcessErrorType::SendingMessage`] error type if a Websocket
    /// message couldn't be sent over the connection, which may be the case if
    /// the connection isn't connected.
    ///
    /// [`GatewayEvent`]: twilight_model::gateway::event::GatewayEvent
    async fn process(&mut self) -> Result<(), ProcessError> {
        let buffer = match self.compression.message_mut() {
            Ok(Some(buffer)) => buffer,
            Ok(None) => return Ok(()),
            Err(source) => return Err(ProcessError::from_compression(source)),
        };

        // Instead of returning the event type, we return whether the event type
        // is a Ready event, which is the only one we handle. This gets around
        // having both an immutable and mutable lifetime to the buffer.
        let (raw_opcode, maybe_sequence, is_ready) = {
            let json = str::from_utf8(buffer).map_err(|source| ProcessError {
                kind: ProcessErrorType::ParsingPayload,
                source: Some(Box::new(source)),
            })?;
            let deserializer = GatewayEventDeserializer::from_json(json).ok_or(ProcessError {
                kind: ProcessErrorType::ParsingPayload,
                source: None,
            })?;

            (
                deserializer.op(),
                deserializer.sequence(),
                deserializer.event_type_ref() == Some("READY"),
            )
        };

        if let Some(sequence) = maybe_sequence {
            if let Some(session) = self.session.as_mut() {
                let last_sequence = session.set_sequence(sequence);

                // If a sequence has been skipped then we may have missed a
                // message and should cause a reconnect so we can attempt to get
                // that message again.
                if sequence > last_sequence + 1 {
                    self.disconnect(Disconnect::Resume);

                    return Ok(());
                }
            }
        }

        match OpCode::try_from(raw_opcode) {
            Ok(OpCode::Event) if is_ready => {
                let event = Self::parse_event::<MinimalReady>(buffer)?;
                let sequence = maybe_sequence.ok_or(ProcessError {
                    kind: ProcessErrorType::ParsingPayload,
                    source: None,
                })?;

                self.resume_gateway_url = Some(event.data.resume_gateway_url);
                self.status = ConnectionStatus::Connected;
                self.session = Some(Session::new(sequence, event.data.session_id));
            }
            Ok(OpCode::Heartbeat) => {
                let event = Self::parse_event(buffer)?;

                self.heartbeat(Some(event.data))
                    .await
                    .map_err(ProcessError::from_send)?;
            }
            Ok(OpCode::HeartbeatAck) => {
                self.latency.track_received();
            }
            Ok(OpCode::Hello) => {
                let event = Self::parse_event::<Hello>(buffer)?;
                let interval = event.data.heartbeat_interval;
                let heartbeat_duration = Duration::from_millis(interval);
                self.heartbeat_interval = Some(heartbeat_duration);

                self.ratelimiter = self
                    .config()
                    .ratelimit_messages()
                    .then(|| CommandRatelimiter::new(interval));

                self.identify().await.map_err(ProcessError::from_send)?;
            }
            Ok(OpCode::InvalidSession) => {
                let event = Self::parse_event(buffer)?;
                self.disconnect(Disconnect::from_resumable(event.data));
            }
            Ok(OpCode::Reconnect) => {
                self.disconnect(Disconnect::Resume);
            }
            _ => {}
        }

        Ok(())
    }

    /// Reconnect to the gateway with a new Websocket connection.
    ///
    /// Clears the [compression] buffer and sets the [status] to
    /// [`ConnectionStatus::Connected`].
    ///
    /// [compression]: Self::compression
    /// [status]: Self::status
    async fn reconnect(
        &mut self,
        close_code: Option<u16>,
        reconnect_attempts: u8,
    ) -> Result<(), ReceiveMessageError> {
        future::reconnect_delay(reconnect_attempts).await;

        let maybe_gateway_url = self
            .config
            .gateway_url()
            .or(self.resume_gateway_url.as_deref());

        self.connection = connection::connect(self.id(), maybe_gateway_url, self.config.tls())
            .await
            .map_err(|source| {
                self.status = ConnectionStatus::Disconnected {
                    close_code,
                    reconnect_attempts: reconnect_attempts + 1,
                };

                ReceiveMessageError::from_reconnect(source)
            })?;
        self.compression.reset();
        self.status = ConnectionStatus::Connected;

        Ok(())
    }

    /// Parse a JSON buffer into an event with minimal data for [processing].
    ///
    /// # Errors
    ///
    /// Returns a [`ProcessErrorType::Deserializing`] error type if the gateway
    /// event isn't a recognized structure, which may be the case for new or
    /// undocumented events.
    ///
    /// [processing]: Self::process
    fn parse_event<T: DeserializeOwned>(
        buffer: &mut [u8],
    ) -> Result<MinimalEvent<T>, ProcessError> {
        json::from_slice::<MinimalEvent<T>>(buffer).map_err(ProcessError::from_json)
    }
}

/// Default identify properties to use when the user hasn't customized it in
/// [`Config::identify_properties`].
///
/// [`Config::identify_properties`]: Config::identify_properties
fn default_identify_properties() -> IdentifyProperties {
    IdentifyProperties::new("twilight.rs", "twilight.rs", OS)
}

#[cfg(test)]
mod tests {
    use super::{ConnectionStatus, Disconnect, Shard};
    use crate::message::CloseFrame;
    use static_assertions::{assert_fields, assert_impl_all, const_assert};
    use std::fmt::Debug;
    use twilight_model::gateway::CloseCode;

    assert_fields!(
        ConnectionStatus::Disconnected: close_code,
        reconnect_attempts
    );
    assert_fields!(ConnectionStatus::FatallyClosed: close_code);
    assert_impl_all!(ConnectionStatus: Clone, Debug, Eq, PartialEq, Send, Sync);
    assert_impl_all!(Shard: Debug, Send, Sync);
    const_assert!(matches!(
        Disconnect::from_resumable(true),
        Disconnect::Resume
    ));
    const_assert!(matches!(
        Disconnect::from_resumable(false),
        Disconnect::InvalidateSession
    ));

    #[test]
    fn connection_status_from_close_frame() {
        let empty = ConnectionStatus::from_close_frame(None);
        assert_eq!(
            empty,
            ConnectionStatus::Disconnected {
                close_code: None,
                reconnect_attempts: 0
            }
        );

        let non_fatal_code = CloseCode::SessionTimedOut as u16;
        let non_fatal_frame = CloseFrame::new(non_fatal_code, "");
        let non_fatal_status = ConnectionStatus::from_close_frame(Some(&non_fatal_frame));

        assert_eq!(
            non_fatal_status,
            ConnectionStatus::Disconnected {
                close_code: Some(non_fatal_code),
                reconnect_attempts: 0
            }
        );

        let fatal_code = CloseCode::AuthenticationFailed as u16;
        let fatal_frame = CloseFrame::new(fatal_code, "");
        let fatal_status = ConnectionStatus::from_close_frame(Some(&fatal_frame));

        assert_eq!(
            fatal_status,
            ConnectionStatus::FatallyClosed {
                close_code: fatal_code
            }
        );
    }
}<|MERGE_RESOLUTION|>--- conflicted
+++ resolved
@@ -765,15 +765,9 @@
                 .or_else(|| self.session.as_ref().map(Session::sequence))
                 .unwrap();
 
-<<<<<<< HEAD
-        if let Some(sequence) = override_sequence.or(session_sequence) {
             let message = command::prepare(&Heartbeat::new(sequence))?;
             // The ratelimiter reserves capacity for heartbeat messages.
             self.send_direct(message).await?;
-=======
-            let command = Heartbeat::new(sequence);
-            self.command(&command).await?;
->>>>>>> 22290adc
 
             self.latency.track_sent();
         }
