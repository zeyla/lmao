--- conflicted
+++ resolved
@@ -740,17 +740,11 @@
         }
     }
 
-<<<<<<< HEAD
-    /// Send a heartbeat with an optional sequence number that should be
-    /// [`None`] if the shard has not yet received a dispatch event.
-    async fn heartbeat(&mut self, sequence: Option<u64>) -> Result<(), SendError> {
-        tracing::debug!(?sequence, "sending heartbeat");
-=======
     /// Send a heartbeat.
     async fn heartbeat(&mut self) -> Result<(), SendError> {
         // Sequence should be null if no dispatch event has been received.
         let sequence = self.session().map(Session::sequence);
->>>>>>> 8bd4899f
+        tracing::debug!(?sequence, "sending heartbeat");
         let message = command::prepare(&Heartbeat::new(sequence))?;
         // The ratelimiter reserves capacity for heartbeat messages.
         self.send_unratelimited(message).await?;
@@ -883,15 +877,8 @@
                 }
             }
             Some(OpCode::Heartbeat) => {
-<<<<<<< HEAD
-                let event = Self::parse_event(buffer)?;
-                tracing::info!(last_sequence = event.data, "received heartbeat");
-                self.heartbeat(Some(event.data))
-                    .await
-                    .map_err(ProcessError::from_send)?;
-=======
+                tracing::info!("received heartbeat");
                 self.heartbeat().await.map_err(ProcessError::from_send)?;
->>>>>>> 8bd4899f
             }
             Some(OpCode::HeartbeatAck) => {
                 let requested = self.latency.received().is_none() && self.latency.sent().is_some();
@@ -929,6 +916,7 @@
 
                 match self.session() {
                     Some(session) => {
+                        tracing::debug!("sending resume");
                         let resume =
                             Resume::new(session.sequence(), session.id(), self.config().token());
                         self.command(&resume)
@@ -992,18 +980,6 @@
                 })?,
         );
 
-<<<<<<< HEAD
-        match self.session() {
-            Some(session) => {
-                tracing::debug!("sending resume");
-                let resume = Resume::new(session.sequence(), session.id(), self.config().token());
-                self.command(&resume)
-                    .await
-                    .map_err(ReceiveMessageError::from_send)?;
-                self.status = ConnectionStatus::Resuming;
-            }
-            None => self.status = ConnectionStatus::Identifying,
-=======
         if self.session().is_some() {
             // Defer sending a Resume event until Hello has been received to
             // guard against the first message being a websocket close message
@@ -1014,7 +990,6 @@
             self.status = ConnectionStatus::Resuming;
         } else {
             self.status = ConnectionStatus::Identifying;
->>>>>>> 8bd4899f
         }
 
         self.compression.reset();
