--- conflicted
+++ resolved
@@ -18,12 +18,8 @@
 [dependencies]
 bitflags = { default-features = false, version = "1" }
 futures-util = { default-features = false, features = ["std"], version = "0.3" }
-<<<<<<< HEAD
 pin-project-lite = {default-features = false, version = "0.2" }
-=======
-leaky-bucket-lite = { default-features = false, features = ["tokio"], version = "0.5.1" }
 rand = {default-features = false, features = ["std", "std_rng"], version = "0.8" }
->>>>>>> 46d8c3c3
 serde = { default-features = false, features = ["derive"], version = "1" }
 serde_json = { default-features = false, features = ["std"], version = "1" }
 tokio = { default-features = false, features = ["net", "rt", "sync", "time"], version = "1.5" }
