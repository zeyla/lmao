--- conflicted
+++ resolved
@@ -60,48 +60,6 @@
 ///
 /// Returns a [`GatewayEventParsingErrorType::PayloadInvalid`] error type if the
 /// payload wasn't a valid `GatewayEvent` data structure.
-<<<<<<< HEAD
-=======
-#[cfg(not(feature = "simd-json"))]
-#[allow(dead_code)]
-pub fn parse_gateway_event(
-    op: u8,
-    sequence: Option<u64>,
-    event_type: Option<&str>,
-    json: &mut [u8],
-) -> Result<GatewayEvent, GatewayEventParsingError> {
-    use serde::de::DeserializeSeed;
-    use serde_json::Deserializer;
-    use twilight_model::gateway::event::GatewayEventDeserializer;
-
-    let gateway_deserializer = GatewayEventDeserializer::new(op, sequence, event_type);
-    let mut json_deserializer = Deserializer::from_slice(json);
-
-    gateway_deserializer
-        .deserialize(&mut json_deserializer)
-        .map_err(|source| {
-            #[cfg(feature = "tracing")]
-            tracing::error!("invalid JSON: {}", String::from_utf8_lossy(json));
-
-            GatewayEventParsingError {
-                kind: GatewayEventParsingErrorType::Deserializing,
-                source: Some(Box::new(source)),
-            }
-        })
-}
-
-/// Parse a gateway event from a string using `simd-json` with headers.
-///
-/// # Errors
-///
-/// Returns [`GatewayEventParsingError::PayloadInvalid`] if the payload wasn't a valid
-/// `GatewayEvent` data structure.
-///
-/// Returns [`GatewayEventParsingError::Deserializing`] if the payload failed to
-/// deserialize.
-#[cfg(feature = "simd-json")]
-#[allow(dead_code)]
->>>>>>> 6f969150
 pub fn parse_gateway_event(
     op: u8,
     sequence: Option<u64>,
