use super::{Config, Events, Shard, ShardStartError};
use crate::EventTypeFlags;
use std::{
    borrow::Cow,
    error::Error,
    fmt::{Display, Formatter, Result as FmtResult},
    sync::Arc,
};
use twilight_gateway_queue::{LocalQueue, Queue};
use twilight_model::gateway::{
    payload::outgoing::{identify::IdentifyProperties, update_presence::UpdatePresencePayload},
    Intents,
};
#[cfg(feature = "twilight-http")]
use {super::ShardStartErrorType, twilight_http::Client};

/// Shard ID configuration is invalid.
///
/// Returned by [`ShardBuilder::shard`].
#[derive(Debug)]
pub struct ShardIdError {
    kind: ShardIdErrorType,
}

impl ShardIdError {
    /// Immutable reference to the type of error that occurred.
    #[must_use = "retrieving the type has no effect if left unused"]
    pub const fn kind(&self) -> &ShardIdErrorType {
        &self.kind
    }

    /// Consume the error, returning the source error if there is any.
    #[allow(clippy::unused_self)]
    #[must_use = "consuming the error and retrieving the source has no effect if left unused"]
    pub fn into_source(self) -> Option<Box<dyn Error + Send + Sync>> {
        None
    }

    /// Consume the error, returning the owned error type and the source error.
    #[must_use = "consuming the error into its parts has no effect if left unused"]
    pub fn into_parts(self) -> (ShardIdErrorType, Option<Box<dyn Error + Send + Sync>>) {
        (self.kind, None)
    }
}

impl Display for ShardIdError {
    fn fmt(&self, f: &mut Formatter<'_>) -> FmtResult {
        match &self.kind {
            ShardIdErrorType::IdTooLarge { id, total } => {
                f.write_str("provided shard ID ")?;
                Display::fmt(id, f)?;
                f.write_str(" is larger than the total ")?;

                Display::fmt(total, f)
            }
        }
    }
}

impl Error for ShardIdError {}

/// Type of [`ShardIdError`] that occurred.
#[derive(Debug)]
pub enum ShardIdErrorType {
    /// Provided shard ID is higher than provided total shard count.
    IdTooLarge {
        /// Shard ID.
        id: u64,
        /// Total shard count.
        total: u64,
    },
}

/// Builder to configure and construct a shard.
///
/// Use [`ShardBuilder::new`] to start configuring a new [`Shard`].
///
/// # Examples
///
/// Create a new shard, setting the [`large_threshold`] to 100 and the
/// [`shard`] ID to 5 out of 10:
///
/// ```no_run
/// use std::env;
/// use twilight_gateway::{Intents, Shard};
///
/// # fn main() -> Result<(), Box<dyn std::error::Error>> {
/// let token = env::var("DISCORD_TOKEN")?;
///
/// let shard = Shard::builder(token, Intents::GUILD_MESSAGE_REACTIONS)
///     .large_threshold(100)
///     .shard(5, 10)?
///     .build();
/// # Ok(()) }
/// ```
///
/// [`ShardBuilder::new`]: Self::new
/// [`large_threshold`]: Self::large_threshold
/// [`shard`]: Self::shard
#[derive(Debug)]
#[must_use = "has no effect if not built"]
pub struct ShardBuilder {
    event_types: EventTypeFlags,
<<<<<<< HEAD
    pub(crate) gateway_url: Option<Box<str>>,
    #[cfg(feature = "twilight-http")]
=======
    pub(crate) gateway_url: Option<String>,
>>>>>>> 78d75e36
    pub(crate) http_client: Arc<Client>,
    identify_properties: Option<IdentifyProperties>,
    intents: Intents,
    large_threshold: u64,
    presence: Option<UpdatePresencePayload>,
    queue: Arc<dyn Queue>,
    ratelimit_payloads: bool,
    shard: [u64; 2],
    token: Box<str>,
}

impl ShardBuilder {
    /// Create a new builder to configure and construct a shard.
    ///
    /// Refer to each method to learn their default values.
    pub fn new(mut token: String, intents: Intents) -> Self {
        if !token.starts_with("Bot ") {
            token.insert_str(0, "Bot ");
        }

        Self {
            event_types: EventTypeFlags::default(),
            gateway_url: None,
            #[cfg(feature = "twilight-http")]
            http_client: Arc::new(Client::new(token.clone())),
            identify_properties: None,
            intents,
            large_threshold: 50,
            presence: None,
            queue: Arc::new(LocalQueue::new()),
            ratelimit_payloads: true,
            shard: [0, 1],
            token: token.into_boxed_str(),
        }
    }

    pub(crate) fn into_config(self) -> Config {
        Config {
            event_types: self.event_types,
<<<<<<< HEAD
            gateway_url: self.gateway_url.unwrap(),
            #[cfg(feature = "twilight-http")]
=======
            gateway_url: match self.gateway_url {
                Some(s) => Cow::Owned(s),
                None => Cow::Borrowed(crate::URL),
            },
>>>>>>> 78d75e36
            http_client: self.http_client,
            identify_properties: self.identify_properties,
            intents: self.intents,
            large_threshold: self.large_threshold,
            presence: self.presence,
            queue: self.queue,
            ratelimit_payloads: self.ratelimit_payloads,
            session_id: None,
            sequence: None,
            shard: self.shard,
            #[cfg(any(
                feature = "native",
                feature = "rustls-native-roots",
                feature = "rustls-webpki-roots"
            ))]
            tls: None,
            token: self.token,
        }
    }

    /// Consume the builder, constructing a shard.
    ///
    /// # Errors
    ///
<<<<<<< HEAD
    /// Returns a [`ShardStartErrorType::RetrievingGatewayUrl`] error type if
    /// the gateway URL couldn't be retrieved from the HTTP API.
    ///
    /// # Panics
    ///
    /// Panics if the `twilight-http` feature is disabled and the gateway url
    /// is unset.
    ///
    /// [`ShardStartErrorType::RetrievingGatewayUrl`]: super::ShardStartErrorType::RetrievingGatewayUrl
    #[cfg_attr(not(feature = "twilight-http"), allow(unused_mut))]
    pub async fn build(mut self) -> Result<(Shard, Events), ShardStartError> {
        #[cfg(feature = "twilight-http")]
        if self.gateway_url.is_none() {
            // By making an authenticated gateway information retrieval request
            // we're also validating the configured token.
            self.gateway_url = Some(
                self.http_client
                    .gateway()
                    .authed()
                    .exec()
                    .await
                    .map_err(|source| ShardStartError {
                        source: Some(Box::new(source)),
                        kind: ShardStartErrorType::RetrievingGatewayUrl,
                    })?
                    .model()
                    .await
                    .map_err(|source| ShardStartError {
                        source: Some(Box::new(source)),
                        kind: ShardStartErrorType::RetrievingGatewayUrl,
                    })?
                    .url
                    .into_boxed_str(),
            );
        }
=======
    /// Returns a [`ShardStartErrorType::InvalidToken`] error type if
    /// the token failed validation.
    pub async fn build(self) -> Result<(Shard, Events), ShardStartError> {
        // Authenticate the token
        self.http_client
            .gateway()
            .authed()
            .exec()
            .await
            .map_err(|source| ShardStartError {
                source: Some(Box::new(source)),
                kind: ShardStartErrorType::InvalidToken,
            })?;
>>>>>>> 78d75e36

        Ok(Shard::new_with_config(self.into_config()))
    }

    /// Set the event types to process.
    ///
    /// This is an optimization technique; all events not included in the
    /// provided event type flags will not be deserialized by the gateway and
    /// will be discarded. All events will still be sent if
    /// [`EventTypeFlags::SHARD_PAYLOAD`] is enabled.
    ///
    /// [`EventTypeFlags::SHARD_PAYLOAD`]: crate::EventTypeFlags::SHARD_PAYLOAD
    pub const fn event_types(mut self, event_types: EventTypeFlags) -> Self {
        self.event_types = event_types;

        self
    }

    /// Set the proxy URL for connecting to the gateway.
    ///
<<<<<<< HEAD
    /// **Note**: Discord's gateway url is not stable and should not be
    /// hard-coded.
    /// ***Must*** be set if the `twilight-http` feature is disabled.
    ///
    /// Default is to fetch it from the HTTP API.
    #[must_use = "has no effect if not built"]
=======
    /// Default is to use Discord's gateway URL.
    #[allow(clippy::missing_const_for_fn)]
>>>>>>> 78d75e36
    pub fn gateway_url(mut self, gateway_url: String) -> Self {
        self.gateway_url = Some(gateway_url);

        self
    }

    /// Set the HTTP client to be used by the shard for getting gateway
    /// information.
    ///
    /// Default is a new, unconfigured instance of an HTTP client.
    #[allow(clippy::missing_const_for_fn)]
<<<<<<< HEAD
    #[cfg(feature = "twilight-http")]
    #[must_use = "has no effect if not built"]
=======
>>>>>>> 78d75e36
    pub fn http_client(mut self, http_client: Arc<Client>) -> Self {
        self.http_client = http_client;

        self
    }

    /// Set the properties to identify with.
    ///
    /// This may be used if you want to set a different operating system, for
    /// example.
    ///
    /// # Examples
    ///
    /// Set the identify properties for a shard:
    ///
    /// ```no_run
    /// # fn main() -> Result<(), Box<dyn std::error::Error>> {
    /// use std::env::{self, consts::OS};
    /// use twilight_gateway::{Intents, Shard};
    /// use twilight_model::gateway::payload::outgoing::identify::IdentifyProperties;
    ///
    /// let token = env::var("DISCORD_TOKEN")?;
    /// let properties = IdentifyProperties::new("twilight.rs", "twilight.rs", OS);
    ///
    /// let builder = Shard::builder(token, Intents::empty())
    ///     .identify_properties(properties);
    /// # Ok(()) }
    /// ```
    #[allow(clippy::missing_const_for_fn)]
    pub fn identify_properties(mut self, identify_properties: IdentifyProperties) -> Self {
        self.identify_properties = Some(identify_properties);

        self
    }

    /// Set the maximum number of members in a guild to load the member list.
    ///
    /// Default value is `50`. The minimum value is `50` and the maximum is
    /// `250`.
    ///
    /// # Examples
    ///
    /// If you pass `200`, then if there are 250 members in a guild the member
    /// list won't be sent. If there are 150 members, then the list *will* be
    /// sent.
    ///
    /// # Panics
    ///
    /// Panics if the provided value is below 50 or above 250.
    #[allow(clippy::missing_const_for_fn)]
    pub fn large_threshold(mut self, large_threshold: u64) -> Self {
        match large_threshold {
            0..=49 => panic!("provided large threshold value {large_threshold} is fewer than 50"),
            50..=250 => (),
            251.. => panic!("provided large threshold value {large_threshold} is more than 250"),
        }

        self.large_threshold = large_threshold;

        self
    }

    /// Set the presence to use automatically when starting a new session.
    ///
    /// Default is no presence, which defaults to strictly being "online"
    /// with no special qualities.
    ///
    /// # Examples
    ///
    /// Set the bot user's presence to idle with the status "Not accepting
    /// commands":
    ///
    /// ```no_run
    /// use std::env;
    /// use twilight_gateway::{Intents, Shard};
    /// use twilight_model::gateway::{
    ///     payload::outgoing::update_presence::UpdatePresencePayload,
    ///     presence::{ActivityType, MinimalActivity, Status},
    /// };
    ///
    /// # fn main() -> Result<(), Box<dyn std::error::Error>> {
    /// let shard = Shard::builder(env::var("DISCORD_TOKEN")?, Intents::empty())
    ///     .presence(UpdatePresencePayload::new(
    ///         vec![MinimalActivity {
    ///             kind: ActivityType::Playing,
    ///             name: "Not accepting commands".into(),
    ///             url: None,
    ///         }
    ///         .into()],
    ///         false,
    ///         None,
    ///         Status::Idle,
    ///     )?);
    /// # Ok(()) }
    ///
    /// ```
    pub fn presence(mut self, presence: UpdatePresencePayload) -> Self {
        self.presence.replace(presence);

        self
    }

    /// Set the queue to use for queueing shard connections.
    ///
    /// You probably don't need to set this yourself, because the [`Cluster`]
    /// manages that for you. Refer to the [`queue`] module for more
    /// information.
    ///
    /// The default value is a queue used only by this shard, or a queue used by
    /// all shards when ran by a [`Cluster`].
    ///
    /// [`Cluster`]: crate::cluster::Cluster
    /// [`queue`]: crate::queue
    pub fn queue(mut self, queue: Arc<dyn Queue>) -> Self {
        self.queue = queue;

        self
    }

    /// Set whether or not outgoing payloads will be ratelimited.
    ///
    /// Useful when running behind a proxy gateway. Running without a
    /// functional ratelimiter **will** get you ratelimited.
    ///
    /// Defaults to being enabled.
    #[allow(clippy::missing_const_for_fn)]
    pub fn ratelimit_payloads(mut self, ratelimit_payloads: bool) -> Self {
        self.ratelimit_payloads = ratelimit_payloads;

        self
    }

    /// Set the shard ID to connect as, and the total number of shards used by
    /// the bot.
    ///
    /// The shard ID is 0-indexed, while the total is 1-indexed.
    ///
    /// The default value is a shard ID of 0 and a shard total of 1, which is
    /// good for smaller bots.
    ///
    /// **Note**: If your bot is in over 250'000 guilds then `shard_total`
    /// *should probably* be a multiple of 16 if you're in the "Large Bot
    /// Sharding" program.
    ///
    /// # Examples
    ///
    /// If you have 19 shards, then your last shard will have an ID of 18 out of
    /// a total of 19 shards:
    ///
    /// ```no_run
    /// use twilight_gateway::{Intents, Shard};
    /// use std::env;
    ///
    /// # fn main() -> Result<(), Box<dyn std::error::Error>> {
    /// let token = env::var("DISCORD_TOKEN")?;
    ///
    /// let shard = Shard::builder(token, Intents::empty()).shard(18, 19)?.build();
    /// # Ok(()) }
    /// ```
    ///
    /// # Errors
    ///
    /// Returns a [`ShardIdErrorType::IdTooLarge`] error type if the shard ID to
    /// connect as is larger than the total.
    #[allow(clippy::missing_const_for_fn)]
    pub fn shard(mut self, shard_id: u64, shard_total: u64) -> Result<Self, ShardIdError> {
        if shard_id >= shard_total {
            return Err(ShardIdError {
                kind: ShardIdErrorType::IdTooLarge {
                    id: shard_id,
                    total: shard_total,
                },
            });
        }

        self.shard = [shard_id, shard_total];

        Ok(self)
    }
}

impl From<(String, Intents)> for ShardBuilder {
    fn from((token, intents): (String, Intents)) -> Self {
        Self::new(token, intents)
    }
}

#[cfg(test)]
mod tests {
    use super::{ShardBuilder, ShardIdError, ShardIdErrorType};
    use crate::Intents;
    use static_assertions::{assert_fields, assert_impl_all};
    use std::{error::Error, fmt::Debug};

    assert_impl_all!(ShardBuilder: Debug, From<(String, Intents)>, Send, Sync);
    assert_impl_all!(ShardIdErrorType: Debug, Send, Sync);
    assert_fields!(ShardIdErrorType::IdTooLarge: id, total);
    assert_impl_all!(ShardIdError: Error, Send, Sync);
}<|MERGE_RESOLUTION|>--- conflicted
+++ resolved
@@ -101,12 +101,8 @@
 #[must_use = "has no effect if not built"]
 pub struct ShardBuilder {
     event_types: EventTypeFlags,
-<<<<<<< HEAD
-    pub(crate) gateway_url: Option<Box<str>>,
+    pub(crate) gateway_url: Option<String>,
     #[cfg(feature = "twilight-http")]
-=======
-    pub(crate) gateway_url: Option<String>,
->>>>>>> 78d75e36
     pub(crate) http_client: Arc<Client>,
     identify_properties: Option<IdentifyProperties>,
     intents: Intents,
@@ -146,15 +142,11 @@
     pub(crate) fn into_config(self) -> Config {
         Config {
             event_types: self.event_types,
-<<<<<<< HEAD
-            gateway_url: self.gateway_url.unwrap(),
-            #[cfg(feature = "twilight-http")]
-=======
             gateway_url: match self.gateway_url {
                 Some(s) => Cow::Owned(s),
                 None => Cow::Borrowed(crate::URL),
             },
->>>>>>> 78d75e36
+            #[cfg(feature = "twilight-http")]
             http_client: self.http_client,
             identify_properties: self.identify_properties,
             intents: self.intents,
@@ -179,57 +171,22 @@
     ///
     /// # Errors
     ///
-<<<<<<< HEAD
-    /// Returns a [`ShardStartErrorType::RetrievingGatewayUrl`] error type if
-    /// the gateway URL couldn't be retrieved from the HTTP API.
-    ///
-    /// # Panics
-    ///
-    /// Panics if the `twilight-http` feature is disabled and the gateway url
-    /// is unset.
-    ///
-    /// [`ShardStartErrorType::RetrievingGatewayUrl`]: super::ShardStartErrorType::RetrievingGatewayUrl
-    #[cfg_attr(not(feature = "twilight-http"), allow(unused_mut))]
-    pub async fn build(mut self) -> Result<(Shard, Events), ShardStartError> {
-        #[cfg(feature = "twilight-http")]
-        if self.gateway_url.is_none() {
-            // By making an authenticated gateway information retrieval request
-            // we're also validating the configured token.
-            self.gateway_url = Some(
-                self.http_client
-                    .gateway()
-                    .authed()
-                    .exec()
-                    .await
-                    .map_err(|source| ShardStartError {
-                        source: Some(Box::new(source)),
-                        kind: ShardStartErrorType::RetrievingGatewayUrl,
-                    })?
-                    .model()
-                    .await
-                    .map_err(|source| ShardStartError {
-                        source: Some(Box::new(source)),
-                        kind: ShardStartErrorType::RetrievingGatewayUrl,
-                    })?
-                    .url
-                    .into_boxed_str(),
-            );
-        }
-=======
     /// Returns a [`ShardStartErrorType::InvalidToken`] error type if
     /// the token failed validation.
     pub async fn build(self) -> Result<(Shard, Events), ShardStartError> {
         // Authenticate the token
-        self.http_client
-            .gateway()
-            .authed()
-            .exec()
-            .await
-            .map_err(|source| ShardStartError {
-                source: Some(Box::new(source)),
-                kind: ShardStartErrorType::InvalidToken,
-            })?;
->>>>>>> 78d75e36
+        #[cfg(feature = "twilight-http")]
+        {
+            self.http_client
+                .gateway()
+                .authed()
+                .exec()
+                .await
+                .map_err(|source| ShardStartError {
+                    source: Some(Box::new(source)),
+                    kind: ShardStartErrorType::InvalidToken,
+                })?;
+        }
 
         Ok(Shard::new_with_config(self.into_config()))
     }
@@ -250,17 +207,8 @@
 
     /// Set the proxy URL for connecting to the gateway.
     ///
-<<<<<<< HEAD
-    /// **Note**: Discord's gateway url is not stable and should not be
-    /// hard-coded.
-    /// ***Must*** be set if the `twilight-http` feature is disabled.
-    ///
-    /// Default is to fetch it from the HTTP API.
-    #[must_use = "has no effect if not built"]
-=======
     /// Default is to use Discord's gateway URL.
     #[allow(clippy::missing_const_for_fn)]
->>>>>>> 78d75e36
     pub fn gateway_url(mut self, gateway_url: String) -> Self {
         self.gateway_url = Some(gateway_url);
 
@@ -272,11 +220,7 @@
     ///
     /// Default is a new, unconfigured instance of an HTTP client.
     #[allow(clippy::missing_const_for_fn)]
-<<<<<<< HEAD
     #[cfg(feature = "twilight-http")]
-    #[must_use = "has no effect if not built"]
-=======
->>>>>>> 78d75e36
     pub fn http_client(mut self, http_client: Arc<Client>) -> Self {
         self.http_client = http_client;
 
