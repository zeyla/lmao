[package]
authors = ["Twilight Contributors"]
categories = ["api-bindings"]
description = "Functions and constants for validating request parameters"
documentation = "https://docs.rs/twilight-validate"
edition = "2021"
homepage = "https://twilight.rs/"
<<<<<<< HEAD
include = ["src/**/*.rs", "Cargo.toml", "README.md"]
=======
include = ["src/**/*.rs"]
>>>>>>> b04d1d7f
keywords = ["discord", "discord-api", "twilight"]
license = "ISC"
name = "twilight-validate"
publish = false
readme = "README.md"
repository = "https://github.com/twilight-rs/twilight.git"
rust-version = "1.60"
version = "0.11.0"

[dependencies]
twilight-model = { default-features = false, path = "../model" }

[dev-dependencies]
static_assertions = { default-features = false, version = "1.1.0" }<|MERGE_RESOLUTION|>--- conflicted
+++ resolved
@@ -5,11 +5,7 @@
 documentation = "https://docs.rs/twilight-validate"
 edition = "2021"
 homepage = "https://twilight.rs/"
-<<<<<<< HEAD
-include = ["src/**/*.rs", "Cargo.toml", "README.md"]
-=======
-include = ["src/**/*.rs"]
->>>>>>> b04d1d7f
+include = ["src/**/*.rs", "README.md"]
 keywords = ["discord", "discord-api", "twilight"]
 license = "ISC"
 name = "twilight-validate"
