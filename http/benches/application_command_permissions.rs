--- conflicted
+++ resolved
@@ -24,11 +24,7 @@
 
 fn criterion_benchmark(c: &mut Criterion) {
     let client = Client::new(String::new());
-<<<<<<< HEAD
-    client.set_application_id(Id::new(1).expect("non zero"));
-=======
-    let application_id = ApplicationId::new(1).expect("non zero");
->>>>>>> 957aed46
+    let application_id = Id::new(1).expect("non zero");
 
     let command_counts = [5usize, 10, 50, 100];
     let permission_counts = [2usize, 5, 10];
@@ -42,12 +38,8 @@
 
                 b.iter(|| {
                     assert!(client
-<<<<<<< HEAD
+                        .interaction(application_id)
                         .set_command_permissions(Id::new(2).expect("non zero"), &list)
-=======
-                        .interaction(application_id)
-                        .set_command_permissions(GuildId::new(2).expect("non zero"), &list)
->>>>>>> 957aed46
                         .is_ok());
                 });
             });
