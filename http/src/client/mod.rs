--- conflicted
+++ resolved
@@ -802,17 +802,10 @@
     ///
     /// # Errors
     ///
-<<<<<<< HEAD
     /// Returns [`AddGuildMemberErrorType::NicknameInvalid`] if the nickname is
     /// too short or too long.
     ///
     /// [`AddGuildMemberErrorType::NickNameInvalid`]: crate::request::guild::member::add_guild_member::AddGuildMemberErrorType::NicknameInvalid
-=======
-    /// Returns [`AddGuildMemberError::NicknameInvalid`] if the nickname is too
-    /// short or too long.
-    ///
-    /// [`AddGuildMemberError::NickNameInvalid`]: crate::request::guild::member::add_guild_member::AddGuildMemberError::NicknameInvalid
->>>>>>> b056095e
     ///
     /// [the discord docs]: https://discord.com/developers/docs/resources/guild#add-guild-member
     pub fn add_guild_member(
@@ -1411,13 +1404,8 @@
     ///
     /// # Errors
     ///
-<<<<<<< HEAD
     /// Returns an [`ErrorType::Unauthorized`] error type if the configured
     /// token has become invalid due to expiration, revokation, etc.
-=======
-    /// Returns [`Error::Unauthorized`] if the configured token has become
-    /// invalid due to expiration, revokation, etc.
->>>>>>> b056095e
     #[allow(clippy::too_many_lines)]
     pub async fn raw(&self, request: Request) -> Result<Response<Body>> {
         if self.state.token_invalid.load(Ordering::Relaxed) {
@@ -1469,8 +1457,6 @@
         ));
 
         if let Some(headers) = builder.headers_mut() {
-<<<<<<< HEAD
-=======
             if let Some(form) = &form {
                 if let Ok(content_type) = HeaderValue::try_from(form.content_type()) {
                     headers.insert(CONTENT_TYPE, content_type);
@@ -1483,7 +1469,6 @@
                 headers.insert(CONTENT_TYPE, content_type);
             }
 
->>>>>>> b056095e
             headers.insert(USER_AGENT, user_agent);
 
             if let Some(req_headers) = req_headers {
@@ -1491,39 +1476,19 @@
                     if let Some(name) = maybe_name {
                         headers.insert(name, value);
                     }
-<<<<<<< HEAD
-=======
                 }
             }
 
             if let Some(default_headers) = &self.state.default_headers {
                 for (name, value) in default_headers {
                     headers.insert(name, HeaderValue::from(value));
->>>>>>> b056095e
                 }
             }
         }
 
-        if let (Some(default_headers), Some(headers)) =
-            (&self.state.default_headers, &mut builder.headers_mut())
-        {
-            for (name, value) in default_headers {
-                headers.insert(name, HeaderValue::from(value));
-            }
-        }
-
         let req = if let Some(form) = form {
-<<<<<<< HEAD
-            let content_type = HeaderValue::try_from(form.content_type());
             let form_bytes = form.build();
             if let Some(headers) = builder.headers_mut() {
-                if let Ok(content_type) = content_type {
-                    headers.insert(CONTENT_TYPE, content_type);
-                }
-=======
-            let form_bytes = form.build();
-            if let Some(headers) = builder.headers_mut() {
->>>>>>> b056095e
                 headers.insert(CONTENT_LENGTH, form_bytes.len().into());
             };
             builder
@@ -1533,24 +1498,10 @@
                     source: Some(Box::new(source)),
                 })?
         } else if let Some(bytes) = body {
-<<<<<<< HEAD
-            let len = bytes.len();
-
-            if let Some(headers) = builder.headers_mut() {
-                headers.insert(CONTENT_LENGTH, len.into());
-                let content_type = HeaderValue::from_static("application/json");
-                headers.insert(CONTENT_TYPE, content_type);
-            }
-
             builder.body(Body::from(bytes)).map_err(|source| Error {
                 kind: ErrorType::BuildingRequest,
                 source: Some(Box::new(source)),
             })?
-=======
-            builder
-                .body(Body::from(bytes))
-                .map_err(|source| Error::BuildingRequest { source })?
->>>>>>> b056095e
         } else if method == Method::PUT || method == Method::POST || method == Method::PATCH {
             if let Some(headers) = builder.headers_mut() {
                 headers.insert(CONTENT_LENGTH, 0.into());
@@ -1645,17 +1596,11 @@
 
         let result = crate::json_from_slice(&mut bytes);
 
-<<<<<<< HEAD
         result.map_err(|source| Error {
             kind: ErrorType::Parsing {
                 body: bytes.to_vec(),
             },
             source: Some(Box::new(source)),
-=======
-        result.map_err(|source| Error::Parsing {
-            body: bytes,
-            source,
->>>>>>> b056095e
         })
     }
 
