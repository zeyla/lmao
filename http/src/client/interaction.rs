--- conflicted
+++ resolved
@@ -74,11 +74,7 @@
     ///
     /// [`InteractionResponseData`]: twilight_model::http::interaction::InteractionResponseData
     /// [`twilight-util`]: https://docs.rs/twilight-util/latest/index.html
-<<<<<<< HEAD
-    /// [associated builder]: https://docs.rs/twilight-util/latest/builder/struct.InteractionResponseDataBuilder.html
-=======
     /// [associated builder]: https://docs.rs/twilight-util/latest/twilight_util/builder/struct.InteractionResponseDataBuilder.html
->>>>>>> 7929cebe
     pub const fn create_response(
         &'a self,
         interaction_id: Id<InteractionMarker>,
