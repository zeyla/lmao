use crate::{
    request::application::{
        command::{
            CreateGlobalCommand, CreateGuildCommand, DeleteGlobalCommand, DeleteGuildCommand,
            GetCommandPermissions, GetGlobalCommand, GetGlobalCommands, GetGuildCommand,
            GetGuildCommandPermissions, GetGuildCommands, SetCommandPermissions, SetGlobalCommands,
            SetGuildCommands, UpdateCommandPermissions, UpdateGlobalCommand, UpdateGuildCommand,
        },
        interaction::{
            CreateFollowup, CreateResponse, DeleteFollowup, DeleteResponse, GetFollowup,
            GetResponse, UpdateFollowup, UpdateResponse,
        },
    },
    Client,
};
use twilight_model::{
    application::{
        callback::InteractionResponse,
        command::{permissions::CommandPermissions, Command},
    },
    id::{
        marker::{ApplicationMarker, CommandMarker, GuildMarker, InteractionMarker, MessageMarker},
        Id,
    },
};
use twilight_validate::command::CommandValidationError;

/// Client interface for using interactions.
///
/// # Examples
///
/// Retrieve the application ID and then use an interaction request:
///
/// ```no_run
/// # #[tokio::main]
/// # async fn main() -> Result<(), Box<dyn std::error::Error>> {
/// use std::env;
/// use twilight_http::Client;
/// use twilight_model::id::Id;
///
/// let client = Client::new(env::var("DISCORD_TOKEN")?);
/// let application_id = Id::new(123);
///
/// let interaction_client = client.interaction(application_id);
///
/// let commands = interaction_client
///     .global_commands()
///     .exec()
///     .await?
///     .models()
///     .await?;
///
/// println!("there are {} global commands", commands.len());
/// # Ok(()) }
/// ```
#[derive(Debug)]
pub struct InteractionClient<'a> {
    application_id: Id<ApplicationMarker>,
    client: &'a Client,
}

impl<'a> InteractionClient<'a> {
    /// Create a new interface for using interactions.
    pub(super) const fn new(client: &'a Client, application_id: Id<ApplicationMarker>) -> Self {
        Self {
            application_id,
            client,
        }
    }

    /// Respond to an interaction, by its ID and token.
    ///
    /// For variants of [`InteractionResponse`] that contain a [`CallbackData`],
    /// there is an [associated builder] in the [`twilight-util`] crate.
    ///
    /// [`CallbackData`]: twilight_model::application::callback::CallbackData
    /// [`twilight-util`]: https://docs.rs/twilight-util/latest/index.html
    /// [associated builder]: https://docs.rs/twilight-util/latest/builder/struct.CallbackDataBuilder.html
    pub const fn create_response(
        &'a self,
        interaction_id: Id<InteractionMarker>,
        interaction_token: &'a str,
        response: &'a InteractionResponse,
    ) -> CreateResponse<'a> {
        CreateResponse::new(self.client, interaction_id, interaction_token, response)
    }

    /// Delete the original message, by its token.
    pub const fn delete_response(&'a self, interaction_token: &'a str) -> DeleteResponse<'a> {
        DeleteResponse::new(self.client, self.application_id, interaction_token)
    }

    /// Get the original message, by its token.
    pub const fn response(&'a self, interaction_token: &'a str) -> GetResponse<'a> {
        GetResponse::new(self.client, self.application_id, interaction_token)
    }

    /// Edit the original message, by its token.
    pub const fn update_response(&'a self, interaction_token: &'a str) -> UpdateResponse<'a> {
        UpdateResponse::new(self.client, self.application_id, interaction_token)
    }

    /// Create a followup message to an interaction, by its token.
    pub const fn create_followup(&'a self, interaction_token: &'a str) -> CreateFollowup<'a> {
        CreateFollowup::new(self.client, self.application_id, interaction_token)
    }

    /// Delete a followup message to an interaction, by its token and message
    /// ID.
    pub const fn delete_followup(
        &'a self,
        interaction_token: &'a str,
        message_id: Id<MessageMarker>,
    ) -> DeleteFollowup<'a> {
        DeleteFollowup::new(
            self.client,
            self.application_id,
            interaction_token,
            message_id,
        )
    }

<<<<<<< HEAD
    /// Delete the original message, by its token.
    pub const fn delete_interaction_original(
        &'a self,
        interaction_token: &'a str,
    ) -> DeleteOriginalResponse<'a> {
        DeleteOriginalResponse::new(self.client, self.application_id, interaction_token)
    }

    /// Create a followup message to an interaction.
    ///
    /// The message must include at least one of [`attachments`], [`content`],
    /// or [`embeds`].
    ///
    /// # Examples
    ///
    /// ```no_run
    /// # #[tokio::main] async fn main() -> Result<(), Box<dyn std::error::Error>> {
    /// use std::env;
    /// use twilight_http::Client;
    /// use twilight_model::id::Id;
    ///
    /// let client = Client::new(env::var("DISCORD_TOKEN")?);
    /// let application_id = Id::new(1);
    ///
    /// client
    ///     .interaction(application_id)
    ///     .create_followup_message("webhook token")
    ///     .content("Pinkie...")?
    ///     .exec()
    ///     .await?;
    /// # Ok(()) }
    /// ```
    ///
    /// [`attachments`]: CreateFollowupMessage::attachments
    /// [`content`]: CreateFollowupMessage::content
    /// [`embeds`]: CreateFollowupMessage::embeds
    pub const fn create_followup_message(
        &'a self,
        interaction_token: &'a str,
    ) -> CreateFollowupMessage<'a> {
        CreateFollowupMessage::new(self.client, self.application_id, interaction_token)
    }

    /// Edit a followup message, by an interaction token.
    pub const fn update_followup_message(
=======
    /// Get a followup message of an interaction, by its token and the message
    /// ID.
    pub const fn followup(
>>>>>>> ab4c71a9
        &'a self,
        interaction_token: &'a str,
        message_id: Id<MessageMarker>,
    ) -> GetFollowup<'a> {
        GetFollowup::new(
            self.client,
            self.application_id,
            interaction_token,
            message_id,
        )
    }

    /// Edit a followup message of an interaction, by its token and the message
    /// ID.
    pub const fn update_followup(
        &'a self,
        interaction_token: &'a str,
        message_id: Id<MessageMarker>,
    ) -> UpdateFollowup<'a> {
        UpdateFollowup::new(
            self.client,
            self.application_id,
            interaction_token,
            message_id,
        )
    }

    /// Create a new global command.
    pub const fn create_global_command(&'a self) -> CreateGlobalCommand<'a> {
        CreateGlobalCommand::new(self.client, self.application_id)
    }

    /// Delete a global command, by ID.
    pub const fn delete_global_command(
        &self,
        command_id: Id<CommandMarker>,
    ) -> DeleteGlobalCommand<'_> {
        DeleteGlobalCommand::new(self.client, self.application_id, command_id)
    }

    /// Fetch a global command for your application.
    pub const fn global_command(&self, command_id: Id<CommandMarker>) -> GetGlobalCommand<'_> {
        GetGlobalCommand::new(self.client, self.application_id, command_id)
    }

    /// Fetch all global commands for your application.
    pub const fn global_commands(&self) -> GetGlobalCommands<'_> {
        GetGlobalCommands::new(self.client, self.application_id)
    }

    /// Set global commands.
    ///
    /// This method is idempotent: it can be used on every start, without being
    /// ratelimited if there aren't changes to the commands.
    ///
    /// The [`Command`] struct has an [associated builder] in the
    /// [`twilight-util`] crate.
    ///
    /// [`twilight-util`]: https://docs.rs/twilight-util/latest/index.html
    /// [associated builder]: https://docs.rs/twilight-util/latest/builder/command/struct.CommandBuilder.html
    pub const fn set_global_commands(&'a self, commands: &'a [Command]) -> SetGlobalCommands<'a> {
        SetGlobalCommands::new(self.client, self.application_id, commands)
    }

    /// Edit a global command, by ID.
    ///
    /// You must specify a name and description. See
    /// [Discord Docs/Edit Global Application Command].
    ///
    /// [Discord Docs/Edit Global Application Command]: https://discord.com/developers/docs/interactions/application-commands#edit-global-application-command
    pub const fn update_global_command(
        &self,
        command_id: Id<CommandMarker>,
    ) -> UpdateGlobalCommand<'_> {
        UpdateGlobalCommand::new(self.client, self.application_id, command_id)
    }

    /// Create a new command in a guild.
    pub const fn create_guild_command(
        &'a self,
        guild_id: Id<GuildMarker>,
    ) -> CreateGuildCommand<'a> {
        CreateGuildCommand::new(self.client, self.application_id, guild_id)
    }

    /// Delete a command in a guild, by ID.
    pub const fn delete_guild_command(
        &self,
        guild_id: Id<GuildMarker>,
        command_id: Id<CommandMarker>,
    ) -> DeleteGuildCommand<'_> {
        DeleteGuildCommand::new(self.client, self.application_id, guild_id, command_id)
    }

    /// Fetch a guild command for your application.
    pub const fn guild_command(
        &self,
        guild_id: Id<GuildMarker>,
        command_id: Id<CommandMarker>,
    ) -> GetGuildCommand<'_> {
        GetGuildCommand::new(self.client, self.application_id, guild_id, command_id)
    }

    /// Fetch all commands for a guild, by ID.
    pub const fn guild_commands(&self, guild_id: Id<GuildMarker>) -> GetGuildCommands<'_> {
        GetGuildCommands::new(self.client, self.application_id, guild_id)
    }

    /// Set a guild's commands.
    ///
    /// This method is idempotent: it can be used on every start, without being
    /// ratelimited if there aren't changes to the commands.
    ///
    /// The [`Command`] struct has an [associated builder] in the
    /// [`twilight-util`] crate.
    ///
    /// [`twilight-util`]: https://docs.rs/twilight_util/index.html
    /// [associated builder]: https://docs.rs/twilight-util/latest/builder/command/struct.CommandBuilder.html
    pub const fn set_guild_commands(
        &'a self,
        guild_id: Id<GuildMarker>,
        commands: &'a [Command],
    ) -> SetGuildCommands<'a> {
        SetGuildCommands::new(self.client, self.application_id, guild_id, commands)
    }

    /// Edit a command in a guild, by ID.
    ///
    /// You must specify a name and description. See
    /// [Discord Docs/Edit Guild Application Command].
    ///
    /// [Discord Docs/Edit Guild Application Command]: https://discord.com/developers/docs/interactions/application-commands#edit-guild-application-command
    pub const fn update_guild_command(
        &self,
        guild_id: Id<GuildMarker>,
        command_id: Id<CommandMarker>,
    ) -> UpdateGuildCommand<'_> {
        UpdateGuildCommand::new(self.client, self.application_id, guild_id, command_id)
    }

    /// Fetch command permissions for a command from the current application
    /// in a guild.
    pub const fn command_permissions(
        &self,
        guild_id: Id<GuildMarker>,
        command_id: Id<CommandMarker>,
    ) -> GetCommandPermissions<'_> {
        GetCommandPermissions::new(self.client, self.application_id, guild_id, command_id)
    }

    /// Fetch command permissions for all commands from the current
    /// application in a guild.
    pub const fn guild_command_permissions(
        &self,
        guild_id: Id<GuildMarker>,
    ) -> GetGuildCommandPermissions<'_> {
        GetGuildCommandPermissions::new(self.client, self.application_id, guild_id)
    }

    /// Update command permissions for all commands in a guild.
    ///
    /// This overwrites the command permissions so the full set of permissions
    /// have to be sent every time.
    ///
    /// Returns an error of type [`CountInvalid`] if too many commands have been
    /// provided. The maximum amount is defined by [`GUILD_COMMAND_LIMIT`].
    ///
    /// [`CountInvalid`]: twilight_validate::command::CommandValidationErrorType::CountInvalid
    /// [`GUILD_COMMAND_LIMIT`]: twilight_validate::command::GUILD_COMMAND_LIMIT
    pub fn set_command_permissions(
        &'a self,
        guild_id: Id<GuildMarker>,
        permissions: &'a [(Id<CommandMarker>, CommandPermissions)],
    ) -> Result<SetCommandPermissions<'a>, CommandValidationError> {
        SetCommandPermissions::new(self.client, self.application_id, guild_id, permissions)
    }

    /// Update command permissions for a single command in a guild.
    ///
    /// This overwrites the command permissions so the full set of permissions
    /// have to be sent every time.
    pub fn update_command_permissions(
        &'a self,
        guild_id: Id<GuildMarker>,
        command_id: Id<CommandMarker>,
        permissions: &'a [CommandPermissions],
    ) -> Result<UpdateCommandPermissions<'a>, CommandValidationError> {
        UpdateCommandPermissions::new(
            self.client,
            self.application_id,
            guild_id,
            command_id,
            permissions,
        )
    }
}

#[cfg(test)]
mod tests {
    use super::InteractionClient;
    use static_assertions::assert_impl_all;
    use std::fmt::Debug;

    assert_impl_all!(InteractionClient<'_>: Debug, Send, Sync);
}<|MERGE_RESOLUTION|>--- conflicted
+++ resolved
@@ -101,6 +101,33 @@
     }
 
     /// Create a followup message to an interaction, by its token.
+    ///
+    /// The message must include at least one of [`attachments`], [`content`],
+    /// or [`embeds`].
+    ///
+    /// # Examples
+    ///
+    /// ```no_run
+    /// # #[tokio::main] async fn main() -> Result<(), Box<dyn std::error::Error>> {
+    /// use std::env;
+    /// use twilight_http::Client;
+    /// use twilight_model::id::Id;
+    ///
+    /// let client = Client::new(env::var("DISCORD_TOKEN")?);
+    /// let application_id = Id::new(1);
+    ///
+    /// client
+    ///     .interaction(application_id)
+    ///     .create_followup_message("webhook token")
+    ///     .content("Pinkie...")?
+    ///     .exec()
+    ///     .await?;
+    /// # Ok(()) }
+    /// ```
+    ///
+    /// [`attachments`]: CreateFollowupMessage::attachments
+    /// [`content`]: CreateFollowupMessage::content
+    /// [`embeds`]: CreateFollowupMessage::embeds
     pub const fn create_followup(&'a self, interaction_token: &'a str) -> CreateFollowup<'a> {
         CreateFollowup::new(self.client, self.application_id, interaction_token)
     }
@@ -120,57 +147,9 @@
         )
     }
 
-<<<<<<< HEAD
-    /// Delete the original message, by its token.
-    pub const fn delete_interaction_original(
-        &'a self,
-        interaction_token: &'a str,
-    ) -> DeleteOriginalResponse<'a> {
-        DeleteOriginalResponse::new(self.client, self.application_id, interaction_token)
-    }
-
-    /// Create a followup message to an interaction.
-    ///
-    /// The message must include at least one of [`attachments`], [`content`],
-    /// or [`embeds`].
-    ///
-    /// # Examples
-    ///
-    /// ```no_run
-    /// # #[tokio::main] async fn main() -> Result<(), Box<dyn std::error::Error>> {
-    /// use std::env;
-    /// use twilight_http::Client;
-    /// use twilight_model::id::Id;
-    ///
-    /// let client = Client::new(env::var("DISCORD_TOKEN")?);
-    /// let application_id = Id::new(1);
-    ///
-    /// client
-    ///     .interaction(application_id)
-    ///     .create_followup_message("webhook token")
-    ///     .content("Pinkie...")?
-    ///     .exec()
-    ///     .await?;
-    /// # Ok(()) }
-    /// ```
-    ///
-    /// [`attachments`]: CreateFollowupMessage::attachments
-    /// [`content`]: CreateFollowupMessage::content
-    /// [`embeds`]: CreateFollowupMessage::embeds
-    pub const fn create_followup_message(
-        &'a self,
-        interaction_token: &'a str,
-    ) -> CreateFollowupMessage<'a> {
-        CreateFollowupMessage::new(self.client, self.application_id, interaction_token)
-    }
-
-    /// Edit a followup message, by an interaction token.
-    pub const fn update_followup_message(
-=======
     /// Get a followup message of an interaction, by its token and the message
     /// ID.
     pub const fn followup(
->>>>>>> ab4c71a9
         &'a self,
         interaction_token: &'a str,
         message_id: Id<MessageMarker>,
