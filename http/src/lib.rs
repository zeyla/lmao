--- conflicted
+++ resolved
@@ -1,117 +1,3 @@
-<<<<<<< HEAD
-=======
-//! # twilight-http
-//!
-//! [![codecov badge][]][codecov link] [![discord badge][]][discord link] [![github badge][]][github link] [![license badge][]][license link] ![rust badge]
-//!
-//! HTTP support for the twilight ecosystem.
-//!
-//! ## Examples
-//!
-//! There are a few usage examples located in the [root of the `twilight`
-//! repository][github examples link].
-//!
-//! ## Features
-//!
-//! ### Decompression
-//!
-//! The `decompression` feature enables brotli decompression support via the [`brotli`] crate.
-//!
-//! This is enabled by default.
-//!
-//! ### Deserialization
-//!
-//! `twilight-http` supports [`serde_json`] and [`simd-json`] for deserializing
-//! responses.
-//!
-//! #### `simd-json`
-//!
-//! The `simd-json` feature enables [`simd-json`] support to use simd features
-//! of modern cpus to deserialize responses faster. It is not enabled by
-//! default.
-//!
-//! To use this feature you need to also add these lines to
-//! `<project root>/.cargo/config`:
-//!
-//! ```toml
-//! [build]
-//! rustflags = ["-C", "target-cpu=native"]
-//! ```
-//!
-//! You can also set the environment variable
-//! `RUSTFLAGS="-C target-cpu=native"`. If you enable both `serde_json` and
-//! `simd-json` at the same time, then `simd-json` will be used.
-//!
-//! To enable `simd-json`, do something like this in your `Cargo.toml`:
-//!
-//! ```toml
-//! [dependencies]
-//! twilight-http = { default-features = false, features = ["rustls-native-roots", "simd-json"], version = "0.2" }
-//! ```
-//!
-//! ### TLS
-//!
-//! **Note**: not enabling any TLS feature is supported for use behind a proxy;
-//! Discord's API is HTTPS only.
-//!
-//! `twilight-http` has features to enable HTTPS connectivity with [`hyper`]. These
-//! features are mutually exclusive. `rustls-native-roots` is enabled by default.
-//!
-//! #### `native`
-//!
-//! The `native` feature uses a HTTPS connector provided by [`hyper-tls`].
-//!
-//! To enable `native`, do something like this in your `Cargo.toml`:
-//!
-//! ```toml
-//! [dependencies]
-//! twilight-http = { default-features = false, features = ["native"], version = "0.2" }
-//! ```
-//!
-//! #### `rustls-native-roots`
-//!
-//! The `rustls-native-roots` feature uses a HTTPS connector provided by [`hyper-rustls`], which uses
-//! [`rustls`] as the TLS backend, and enables its `native-tokio` feature, which uses [`rustls-native-certs`]
-//! for root certificates.
-//!
-//! This is enabled by default.
-//!
-//! #### `rustls-webpki-roots`
-//!
-//! The `rustls-webpki-roots` feature uses a HTTPS connector provided by [`hyper-rustls`], which uses
-//! [`rustls`] as the TLS backend, and enables its `webpki-tokio` feature, which uses [`webpki-roots`]
-//! for root certificates.
-//!
-//! This should be preferred over `rustls-native-roots` in Docker containers based on `scratch`.
-//!
-//! ### Trust-DNS
-//!
-//! The `trust-dns` enables [`hyper-trust-dns`], which replaces the default
-//! `GaiResolver` in [`hyper`]. [`hyper-trust-dns`] instead provides a fully
-//! async DNS resolver on the application level.
-//!
-//! [`brotli`]: https://github.com/dropbox/rust-brotli
-//! [`hyper`]: https://crates.io/crates/hyper
-//! [`hyper-rustls`]: https://crates.io/crates/hyper-rustls
-//! [`hyper-tls`]: https://crates.io/crates/hyper-tls
-//! [`rustls`]: https://crates.io/crates/rustls
-//! [`rustls-native-certs`]: https://crates.io/crates/rustls-native-certs
-//! [`serde_json`]: https://crates.io/crates/serde_json
-//! [`simd-json`]: https://crates.io/crates/simd-json
-//! [`hyper-trust-dns`]: https://crates.io/crates/hyper-trust-dns
-//! [`webpki-roots`]: https://crates.io/crates/webpki-roots
-//! [codecov badge]: https://img.shields.io/codecov/c/gh/twilight-rs/twilight?logo=codecov&style=for-the-badge&token=E9ERLJL0L2
-//! [codecov link]: https://app.codecov.io/gh/twilight-rs/twilight/
-//! [discord badge]: https://img.shields.io/discord/745809834183753828?color=%237289DA&label=discord%20server&logo=discord&style=for-the-badge
-//! [discord link]: https://discord.gg/7jj8n7D
-//! [github badge]: https://img.shields.io/badge/github-twilight-6f42c1.svg?style=for-the-badge&logo=github
-//! [github examples link]: https://github.com/twilight-rs/twilight/tree/main/examples
-//! [github link]: https://github.com/twilight-rs/twilight
-//! [license badge]: https://img.shields.io/badge/license-ISC-blue.svg?style=for-the-badge&logo=pastebin
-//! [license link]: https://github.com/twilight-rs/twilight/blob/main/LICENSE.md
-//! [rust badge]: https://img.shields.io/badge/rust-1.60+-93450a.svg?style=for-the-badge&logo=rust
-
->>>>>>> 26f23c39
 #![deny(
     clippy::all,
     clippy::missing_const_for_fn,
