<<<<<<< HEAD
use crate::{client::Client, request::Request, response::ResponseFuture, routing::Route};
use twilight_model::{
    channel::message::sticker::Sticker,
    id::{marker::StickerMarker, Id},
};
=======
use crate::{
    client::Client,
    error::Error,
    request::{Request, TryIntoRequest},
    response::ResponseFuture,
    routing::Route,
};
use twilight_model::channel::message::sticker::{Sticker, StickerId};
>>>>>>> 380aca34

/// Returns a single sticker by its ID.
///
/// # Examples
///
/// ```no_run
/// use twilight_http::Client;
/// use twilight_model::id::Id;
///
/// # #[tokio::main]
/// # async fn main() -> Result<(), Box<dyn std::error::Error>> {
/// let client = Client::new("my token".to_owned());
///
/// let id = Id::new(123).expect("non zero");
/// let sticker = client.sticker(id).exec().await?.model().await?;
/// # Ok(()) }
/// ```
#[must_use = "requests must be configured and executed"]
pub struct GetSticker<'a> {
    http: &'a Client,
    sticker_id: Id<StickerMarker>,
}

impl<'a> GetSticker<'a> {
    pub(crate) const fn new(http: &'a Client, sticker_id: Id<StickerMarker>) -> Self {
        Self { http, sticker_id }
    }

    /// Execute the request, returning a future resolving to a [`Response`].
    ///
    /// [`Response`]: crate::response::Response
    pub fn exec(self) -> ResponseFuture<Sticker> {
        let http = self.http;

        match self.try_into_request() {
            Ok(request) => http.request(request),
            Err(source) => ResponseFuture::error(source),
        }
    }
}

impl TryIntoRequest for GetSticker<'_> {
    fn try_into_request(self) -> Result<Request, Error> {
        Ok(Request::from_route(&Route::GetSticker {
            sticker_id: self.sticker_id.get(),
        }))
    }
}<|MERGE_RESOLUTION|>--- conflicted
+++ resolved
@@ -1,10 +1,3 @@
-<<<<<<< HEAD
-use crate::{client::Client, request::Request, response::ResponseFuture, routing::Route};
-use twilight_model::{
-    channel::message::sticker::Sticker,
-    id::{marker::StickerMarker, Id},
-};
-=======
 use crate::{
     client::Client,
     error::Error,
@@ -12,8 +5,10 @@
     response::ResponseFuture,
     routing::Route,
 };
-use twilight_model::channel::message::sticker::{Sticker, StickerId};
->>>>>>> 380aca34
+use twilight_model::{
+    channel::message::sticker::Sticker,
+    id::{marker::StickerMarker, Id},
+};
 
 /// Returns a single sticker by its ID.
 ///
