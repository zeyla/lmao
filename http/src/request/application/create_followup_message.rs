--- conflicted
+++ resolved
@@ -1,16 +1,11 @@
 use crate::{
     client::Client,
-<<<<<<< HEAD
     error::Error as HttpError,
     request::{
-        validate::{ComponentValidationError, ComponentValidationErrorType},
-        validate_inner, Form, Pending, Request,
+        validate_inner::{self, ComponentValidationError, ComponentValidationErrorType},
+        Form, Request,
     },
-=======
-    error::Error,
-    request::{Form, Request},
     response::ResponseFuture,
->>>>>>> 58166283
     routing::Route,
 };
 use serde::Serialize;
@@ -28,7 +23,6 @@
     id::ApplicationId,
 };
 
-<<<<<<< HEAD
 /// A followup message can not be created as configured.
 #[derive(Debug)]
 pub struct CreateFollowupMessageError {
@@ -102,18 +96,12 @@
     },
 }
 
-#[derive(Default, Serialize)]
-pub(crate) struct CreateFollowupMessageFields {
-    #[serde(skip_serializing_if = "Option::is_none")]
-    avatar_url: Option<String>,
-    #[serde(skip_serializing_if = "Vec::is_empty")]
-    components: Vec<Component>,
-=======
 #[derive(Serialize)]
 pub(crate) struct CreateFollowupMessageFields<'a> {
     #[serde(skip_serializing_if = "Option::is_none")]
     avatar_url: Option<&'a str>,
->>>>>>> 58166283
+    #[serde(skip_serializing_if = "Option::is_none")]
+    components: Option<&'a [Component]>,
     #[serde(skip_serializing_if = "Option::is_none")]
     content: Option<&'a str>,
     #[serde(skip_serializing_if = "Option::is_none")]
@@ -172,6 +160,7 @@
         Self {
             fields: CreateFollowupMessageFields {
                 avatar_url: None,
+                components: None,
                 content: None,
                 embeds: None,
                 payload_json: None,
@@ -214,9 +203,9 @@
     /// type if one of the provided components is invalid.
     pub fn components(
         mut self,
-        components: Vec<Component>,
+        components: &'a [Component],
     ) -> Result<Self, CreateFollowupMessageError> {
-        validate_inner::components(&components).map_err(|source| {
+        validate_inner::components(components).map_err(|source| {
             let (kind, inner_source) = source.into_parts();
 
             match kind {
@@ -233,7 +222,7 @@
             }
         })?;
 
-        self.fields.components = components;
+        self.fields.components = Some(components);
 
         Ok(self)
     }
@@ -350,17 +339,11 @@
         self
     }
 
-<<<<<<< HEAD
-    fn start(&mut self) -> Result<(), HttpError> {
-        let mut request = Request::builder(Route::ExecuteWebhook {
-            token: self.token.clone(),
-=======
     // `self` needs to be consumed and the client returned due to parameters
     // being consumed in request construction.
-    fn request(&self) -> Result<Request, Error> {
+    fn request(&self) -> Result<Request, HttpError> {
         let mut request = Request::builder(&Route::ExecuteWebhook {
             token: self.token,
->>>>>>> 58166283
             wait: None,
             webhook_id: self.application_id.0,
         });
