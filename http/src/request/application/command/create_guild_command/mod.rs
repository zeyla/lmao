--- conflicted
+++ resolved
@@ -7,18 +7,12 @@
     user::CreateGuildUserCommand,
 };
 
-<<<<<<< HEAD
 use crate::Client;
-use twilight_model::id::{ApplicationId, GuildId};
-use twilight_validate::command::{name as validate_name, CommandValidationError};
-=======
-use super::super::{InteractionError, InteractionErrorType};
-use crate::{request::validate_inner, Client};
 use twilight_model::id::{
     marker::{ApplicationMarker, GuildMarker},
     Id,
 };
->>>>>>> 6916bd96
+use twilight_validate::command::{name as validate_name, CommandValidationError};
 
 /// Create a new command in a guild.
 ///
