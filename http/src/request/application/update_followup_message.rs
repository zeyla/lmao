--- conflicted
+++ resolved
@@ -3,15 +3,12 @@
 use crate::{
     client::Client,
     error::Error as HttpError,
-<<<<<<< HEAD
     request::{
+        self,
         validate_inner::{self, ComponentValidationError, ComponentValidationErrorType},
-        Form, NullableField, Pending, Request,
+        Form, NullableField, Request,
     },
-=======
-    request::{self, validate, Form, NullableField, Request},
     response::{marker::EmptyBody, ResponseFuture},
->>>>>>> 58166283
     routing::Route,
 };
 use serde::Serialize;
@@ -60,7 +57,6 @@
 impl Display for UpdateFollowupMessageError {
     fn fmt(&self, f: &mut Formatter<'_>) -> FmtResult {
         match &self.kind {
-<<<<<<< HEAD
             UpdateFollowupMessageErrorType::ComponentCount { count } => {
                 Display::fmt(count, f)?;
                 f.write_str(" components were provided, but only ")?;
@@ -71,10 +67,7 @@
             UpdateFollowupMessageErrorType::ComponentInvalid { .. } => {
                 f.write_str("a provided component is invalid")
             }
-            UpdateFollowupMessageErrorType::ContentInvalid { .. } => {
-=======
             UpdateFollowupMessageErrorType::ContentInvalid => {
->>>>>>> 58166283
                 f.write_str("message content is invalid")
             }
             UpdateFollowupMessageErrorType::EmbedTooLarge { .. } => {
@@ -132,13 +125,9 @@
     #[serde(skip_serializing_if = "request::slice_is_empty")]
     attachments: &'a [Attachment],
     #[serde(skip_serializing_if = "Option::is_none")]
-<<<<<<< HEAD
-    components: Option<NullableField<Vec<Component>>>,
+    components: Option<NullableField<&'a [Component]>>,
     #[serde(skip_serializing_if = "Option::is_none")]
-    content: Option<NullableField<String>>,
-=======
     content: Option<NullableField<&'a str>>,
->>>>>>> 58166283
     #[serde(skip_serializing_if = "Option::is_none")]
     embeds: Option<NullableField<&'a [Embed]>>,
     #[serde(skip_serializing_if = "Option::is_none")]
@@ -204,6 +193,7 @@
             fields: UpdateFollowupMessageFields {
                 allowed_mentions: None,
                 attachments: &[],
+                components: None,
                 content: None,
                 embeds: None,
                 payload_json: None,
@@ -248,10 +238,10 @@
     /// type if one of the provided components is invalid.
     pub fn components(
         mut self,
-        components: Option<Vec<Component>>,
+        components: Option<&'a [Component]>,
     ) -> Result<Self, UpdateFollowupMessageError> {
         if let Some(components) = components.as_ref() {
-            validate_inner::components(&components).map_err(|source| {
+            validate_inner::components(components).map_err(|source| {
                 let (kind, inner_source) = source.into_parts();
 
                 match kind {
@@ -269,9 +259,7 @@
             })?;
         }
 
-        self.fields
-            .components
-            .replace(NullableField::from_option(components));
+        self.fields.components = Some(NullableField(components));
 
         Ok(self)
     }
@@ -367,11 +355,7 @@
             }
 
             for (idx, embed) in embeds_present.iter().enumerate() {
-<<<<<<< HEAD
-                if let Err(source) = validate_inner::embed(&embed) {
-=======
-                if let Err(source) = validate::embed(embed) {
->>>>>>> 58166283
+                if let Err(source) = validate_inner::embed(embed) {
                     return Err(UpdateFollowupMessageError {
                         kind: UpdateFollowupMessageErrorType::EmbedTooLarge { index: idx },
                         source: Some(Box::new(source)),
