use super::{CommandBorrowed, InteractionError, InteractionErrorType};
use crate::{
    client::Client,
    error::Error as HttpError,
<<<<<<< HEAD
    request::{
        application::{InteractionError, InteractionErrorType},
        validate_inner, Pending, Request,
    },
=======
    request::{validate, Request, RequestBuilder},
    response::ResponseFuture,
>>>>>>> 58166283
    routing::Route,
};
use twilight_model::{
    application::command::{Command, CommandOption},
    id::{ApplicationId, GuildId},
};

/// Create a new command in a guild.
///
/// The name must be between 3 and 32 characters in length, and the description
/// must be between 1 and 100 characters in length. Creating a guild command
/// with the same name as an already-existing guild command in the same guild
/// will overwrite the old command. See [the discord docs] for more information.
///
/// [the discord docs]: https://discord.com/developers/docs/interactions/slash-commands#create-guild-application-command
pub struct CreateGuildCommand<'a> {
    application_id: ApplicationId,
    default_permission: Option<bool>,
    description: &'a str,
    guild_id: GuildId,
    http: &'a Client,
    name: &'a str,
    options: Option<&'a [CommandOption]>,
}

impl<'a> CreateGuildCommand<'a> {
    pub(crate) fn new(
        http: &'a Client,
        application_id: ApplicationId,
        guild_id: GuildId,
        name: &'a str,
        description: &'a str,
    ) -> Result<Self, InteractionError> {
<<<<<<< HEAD
        let name = name.into();
        let description = description.into();

        if !validate_inner::command_name(&name) {
=======
        if !validate::command_name(name) {
>>>>>>> 58166283
            return Err(InteractionError {
                kind: InteractionErrorType::CommandNameValidationFailed,
            });
        }

<<<<<<< HEAD
        if !validate_inner::command_description(&description) {
=======
        if !validate::command_description(description) {
>>>>>>> 58166283
            return Err(InteractionError {
                kind: InteractionErrorType::CommandDescriptionValidationFailed,
            });
        }

        Ok(Self {
            application_id,
            default_permission: None,
            description,
            guild_id,
            http,
            name,
            options: None,
        })
    }

    /// Whether the command is enabled by default when the app is added to
    /// a guild.
    pub fn default_permission(mut self, default: bool) -> Self {
        self.default_permission.replace(default);

        self
    }

    /// Add a list of command options.
    ///
    /// Required command options must be added before optional options.
    ///
    /// Errors
    ///
    /// Returns an [`InteractionErrorType::CommandOptionsRequiredFirst`]
    /// if a required option was added after an optional option. The problem
    /// option's index is provided.
    pub const fn command_options(
        mut self,
        options: &'a [CommandOption],
    ) -> Result<Self, InteractionError> {
        let mut optional_option_added = false;
        let mut idx = 0;

        while idx < options.len() {
            let option = &options[idx];

            if !optional_option_added && !option.is_required() {
                optional_option_added = true;
            }

            if option.is_required() && optional_option_added {
                return Err(InteractionError {
                    kind: InteractionErrorType::CommandOptionsRequiredFirst { index: idx },
                });
            }

            idx += 1;
        }

        self.options = Some(options);

        Ok(self)
    }

    fn request(&self) -> Result<Request, HttpError> {
        Request::builder(&Route::CreateGuildCommand {
            application_id: self.application_id.0,
            guild_id: self.guild_id.0,
        })
        .json(&CommandBorrowed {
            application_id: Some(self.application_id),
            default_permission: self.default_permission,
            description: self.description,
            name: self.name,
            options: self.options,
        })
        .map(RequestBuilder::build)
    }

    /// Execute the request, returning a future resolving to a [`Response`].
    ///
    /// [`Response`]: crate::response::Response
    pub fn exec(self) -> ResponseFuture<Command> {
        match self.request() {
            Ok(request) => self.http.request(request),
            Err(source) => ResponseFuture::error(source),
        }
    }
}<|MERGE_RESOLUTION|>--- conflicted
+++ resolved
@@ -2,15 +2,8 @@
 use crate::{
     client::Client,
     error::Error as HttpError,
-<<<<<<< HEAD
-    request::{
-        application::{InteractionError, InteractionErrorType},
-        validate_inner, Pending, Request,
-    },
-=======
-    request::{validate, Request, RequestBuilder},
+    request::{validate_inner, Request, RequestBuilder},
     response::ResponseFuture,
->>>>>>> 58166283
     routing::Route,
 };
 use twilight_model::{
@@ -44,24 +37,13 @@
         name: &'a str,
         description: &'a str,
     ) -> Result<Self, InteractionError> {
-<<<<<<< HEAD
-        let name = name.into();
-        let description = description.into();
-
         if !validate_inner::command_name(&name) {
-=======
-        if !validate::command_name(name) {
->>>>>>> 58166283
             return Err(InteractionError {
                 kind: InteractionErrorType::CommandNameValidationFailed,
             });
         }
 
-<<<<<<< HEAD
         if !validate_inner::command_description(&description) {
-=======
-        if !validate::command_description(description) {
->>>>>>> 58166283
             return Err(InteractionError {
                 kind: InteractionErrorType::CommandDescriptionValidationFailed,
             });
