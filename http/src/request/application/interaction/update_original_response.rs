--- conflicted
+++ resolved
@@ -212,14 +212,9 @@
     /// use twilight_embed_builder::EmbedBuilder;
     /// use twilight_model::id::Id;
     ///
-<<<<<<< HEAD
     /// # #[tokio::main] async fn main() -> Result<(), Box<dyn std::error::Error>> {
     /// # let client = Client::new("token".to_owned());
-    /// let application_id = Id::new(1).expect("non zero");
-=======
-    /// let client = Client::new(env::var("DISCORD_TOKEN")?);
     /// let application_id = Id::new(1);
->>>>>>> 7d785a5a
     ///
     /// let embed = EmbedBuilder::new()
     ///     .description("Powerful, flexible, and scalable ecosystem of Rust \
