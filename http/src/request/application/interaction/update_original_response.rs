//! Update a original response create for a interaction.

use crate::{
    client::Client,
    error::Error as HttpError,
<<<<<<< HEAD
    request::{self, AttachmentFile, Form, NullableField, Request},
=======
    request::{
        self,
        validate_inner::{self, ComponentValidationError, ComponentValidationErrorType},
        AttachmentFile, Form, NullableField, Request, TryIntoRequest,
    },
>>>>>>> 6916bd96
    response::ResponseFuture,
    routing::Route,
};
use serde::Serialize;
use std::borrow::Cow;
use twilight_model::{
    application::component::Component,
    channel::{embed::Embed, message::AllowedMentions, Attachment, Message},
    id::{marker::ApplicationMarker, Id},
};
use twilight_validate::message::{
    components as validate_components, content as validate_content, embeds as validate_embeds,
    MessageValidationError,
};

#[derive(Serialize)]
struct UpdateOriginalResponseFields<'a> {
    #[serde(skip_serializing_if = "Option::is_none")]
    allowed_mentions: Option<AllowedMentions>,
    #[serde(skip_serializing_if = "request::slice_is_empty")]
    attachments: &'a [Attachment],
    #[serde(skip_serializing_if = "Option::is_none")]
    components: Option<NullableField<&'a [Component]>>,
    #[serde(skip_serializing_if = "Option::is_none")]
    content: Option<NullableField<&'a str>>,
    #[serde(skip_serializing_if = "Option::is_none")]
    embeds: Option<NullableField<&'a [Embed]>>,
    #[serde(skip_serializing_if = "Option::is_none")]
    payload_json: Option<&'a [u8]>,
}

/// Update the original response created by a interaction.
///
/// A response must always have at least one embed or some amount of
/// content. If you wish to delete a original response refer to
/// [`DeleteOriginalResponse`].
///
/// # Examples
///
/// Update the original response by setting the content to `test <@3>` -
/// attempting to mention user ID 3 - and specifying that only that the user may
/// not be mentioned.
///
/// ```no_run
/// # #[tokio::main]
/// # async fn main() -> Result<(), Box<dyn std::error::Error>> {
/// use std::env;
/// use twilight_http::Client;
/// use twilight_model::{
///     channel::message::AllowedMentions,
///     id::Id,
/// };
///
/// let client = Client::new(env::var("DISCORD_TOKEN")?);
/// let application_id = Id::new(1).expect("non zero");
///
/// client
///     .interaction(application_id)
///     .update_interaction_original("token here")
///     // By creating a default set of allowed mentions, no entity can be
///     // mentioned.
///     .allowed_mentions(AllowedMentions::default())
///     .content(Some("test <@3>"))?
///     .exec()
///     .await?;
/// # Ok(()) }
/// ```
///
/// [`DeleteOriginalResponse`]: super::DeleteOriginalResponse
#[must_use = "requests must be configured and executed"]
pub struct UpdateOriginalResponse<'a> {
    application_id: Id<ApplicationMarker>,
    attachments: Cow<'a, [AttachmentFile<'a>]>,
    fields: UpdateOriginalResponseFields<'a>,
    http: &'a Client,
    token: &'a str,
}

impl<'a> UpdateOriginalResponse<'a> {
    /// Maximum number of embeds that a original response may have.
    pub const EMBED_COUNT_LIMIT: usize = 10;

    pub(crate) const fn new(
        http: &'a Client,
        application_id: Id<ApplicationMarker>,
        interaction_token: &'a str,
    ) -> Self {
        Self {
            application_id,
            fields: UpdateOriginalResponseFields {
                allowed_mentions: None,
                attachments: &[],
                components: None,
                content: None,
                embeds: None,
                payload_json: None,
            },
            attachments: Cow::Borrowed(&[]),
            http,
            token: interaction_token,
        }
    }

    /// Set the allowed mentions in the message.
    pub fn allowed_mentions(mut self, allowed: AllowedMentions) -> Self {
        self.fields.allowed_mentions.replace(allowed);

        self
    }

    /// Specify multiple attachments already present in the target message to keep.
    ///
    /// If called, all unspecified attachments will be removed from the message.
    /// If not called, all attachments will be kept.
    pub const fn attachments(mut self, attachments: &'a [Attachment]) -> Self {
        self.fields.attachments = attachments;

        self
    }

    /// Add multiple [`Component`]s to a message.
    ///
    /// Calling this method multiple times will clear previous calls.
    ///
    /// Pass `None` to clear existing components.
    ///
    /// # Errors
    ///
    /// Refer to the errors section of
    /// [`twilight_validate::component::component`] for a list of errors that
    /// may be returned as a result of validating each provided component.
    pub fn components(
        mut self,
        components: Option<&'a [Component]>,
    ) -> Result<Self, MessageValidationError> {
        if let Some(components) = components {
            validate_components(components)?;
        }

        self.fields.components = Some(NullableField(components));

        Ok(self)
    }

    /// Set the content of the message.
    ///
    /// Pass `None` if you want to remove the message content.
    ///
    /// Note that if there is are no embeds then you will not be able to remove
    /// the content of the message.
    ///
    /// The maximum length is 2000 UTF-16 characters.
    ///
    /// # Errors
    ///
    /// Returns an error of type [`ContentInvalid`] if the content length is too
    /// long.
    ///
    /// [`ContentInvalid`]: twilight_validate::message::MessageValidationErrorType::ContentInvalid
    pub fn content(mut self, content: Option<&'a str>) -> Result<Self, MessageValidationError> {
        if let Some(content_ref) = content {
            validate_content(content_ref)?;
        }

        self.fields.content = Some(NullableField(content));

        Ok(self)
    }

    /// Set the list of embeds of the original response.
    ///
    /// Pass `None` to remove all of the embeds.
    ///
    /// The maximum number of allowed embeds is defined by
    /// [`EMBED_COUNT_LIMIT`].
    ///
    /// The total character length of each embed must not exceed 6000
    /// characters. Additionally, the internal fields also have character
    /// limits. Refer to [the discord docs] for more information.
    ///
    /// # Examples
    ///
    /// Create an embed and update the message with the new embed. The content
    /// of the original message is unaffected and only the embed(s) are
    /// modified.
    ///
    /// ```no_run
    /// # #[tokio::main]
    /// # async fn main() -> Result<(), Box<dyn std::error::Error>> {
    /// use std::env;
    /// use twilight_http::Client;
    /// use twilight_embed_builder::EmbedBuilder;
    /// use twilight_model::id::Id;
    ///
    /// let client = Client::new(env::var("DISCORD_TOKEN")?);
    /// let application_id = Id::new(1).expect("non zero");
    ///
    /// let embed = EmbedBuilder::new()
    ///     .description("Powerful, flexible, and scalable ecosystem of Rust libraries for the Discord API.")
    ///     .title("Twilight")
    ///     .url("https://twilight.rs")
    ///     .build()?;
    ///
    /// client
    ///     .interaction(application_id)
    ///     .update_interaction_original("token")
    ///     .embeds(Some(&[embed]))?
    ///     .exec()
    ///     .await?;
    /// # Ok(()) }
    /// ```
    ///
    /// # Errors
    ///
    /// Returns an error of type [`TooManyEmbeds`] if there are too many embeds.
    ///
    /// Otherwise, refer to the errors section of [`embed`] for a list of errors
    /// that may occur.
    ///
    /// [`EMBED_COUNT_LIMIT`]: twilight_validate::message::EMBED_COUNT_LIMIT
    /// [`TooManyEmbeds`]: twilight_validate::message::MessageValidationErrorType::TooManyEmbeds
    /// [`embed`]: twilight_validate::embed::embed
    /// [the discord docs]: https://discord.com/developers/docs/resources/channel#embed-limits
    pub fn embeds(mut self, embeds: Option<&'a [Embed]>) -> Result<Self, MessageValidationError> {
        if let Some(embeds) = embeds {
            validate_embeds(embeds)?;
        }

        self.fields.embeds = Some(NullableField(embeds));

        Ok(self)
    }

    /// Attach multiple files to the message.
    ///
    /// Calling this method will clear any previous calls.
    #[allow(clippy::missing_const_for_fn)] // False positive
    pub fn attach(mut self, attachments: &'a [AttachmentFile<'a>]) -> Self {
        self.attachments = Cow::Borrowed(attachments);

        self
    }

    /// Attach multiple files to the message.
    ///
    /// Calling this method will clear any previous calls.
    #[deprecated(since = "0.7.2", note = "Use attach instead")]
    pub fn files(mut self, files: &'a [(&'a str, &'a [u8])]) -> Self {
        self.attachments = Cow::Owned(AttachmentFile::from_pairs(files));

        self
    }

    /// JSON encoded body of any additional request fields.
    ///
    /// If this method is called, all other fields are ignored, except for
    /// [`attach`]. See [Discord Docs/Create Message] and
    /// [`CreateFollowupMessage::payload_json`].
    ///
    /// [`attach`]: Self::attach
    /// [`CreateFollowupMessage::payload_json`]: super::CreateFollowupMessage::payload_json
    /// [Discord Docs/Create Message]: https://discord.com/developers/docs/resources/channel#create-message-params
    pub const fn payload_json(mut self, payload_json: &'a [u8]) -> Self {
        self.fields.payload_json = Some(payload_json);

        self
    }

    pub fn exec(self) -> ResponseFuture<Message> {
        let http = self.http;

        match self.try_into_request() {
            Ok(request) => http.request(request),
            Err(source) => ResponseFuture::error(source),
        }
    }
}

impl TryIntoRequest for UpdateOriginalResponse<'_> {
    fn try_into_request(mut self) -> Result<Request, HttpError> {
        let mut request = Request::builder(&Route::UpdateInteractionOriginal {
            application_id: self.application_id.get(),
            interaction_token: self.token,
        });

        if !self.attachments.is_empty() || self.fields.payload_json.is_some() {
            let mut form = Form::new();

            if !self.attachments.is_empty() {
                for (index, attachment) in self.attachments.iter().enumerate() {
                    form.attach(
                        index as u64,
                        attachment.filename.as_bytes(),
                        attachment.file,
                    );
                }
            }

            if let Some(payload_json) = &self.fields.payload_json {
                form.payload_json(payload_json);
            } else {
                if self.fields.allowed_mentions.is_none() {
                    self.fields.allowed_mentions = self.http.default_allowed_mentions();
                }

                let body = crate::json::to_vec(&self.fields).map_err(HttpError::json)?;
                form.payload_json(&body);
            }

            request = request.form(form);
        } else {
            if self.fields.allowed_mentions.is_none() {
                self.fields.allowed_mentions = self.http.default_allowed_mentions();
            }

            request = request.json(&self.fields)?;
        }

        Ok(request.use_authorization_token(false).build())
    }
}

#[cfg(test)]
mod tests {
    use crate::{client::Client, request::TryIntoRequest};
    use std::error::Error;
    use twilight_http_ratelimiting::Path;
    use twilight_model::id::Id;

    #[test]
    fn test_delete_followup_message() -> Result<(), Box<dyn Error>> {
        let application_id = Id::new(1).expect("non zero id");
        let token = "foo".to_owned().into_boxed_str();

        let client = Client::new(String::new());
        let req = client
            .interaction(application_id)
            .update_interaction_original(&token)
            .content(Some("test"))?
            .try_into_request()?;

        assert!(!req.use_authorization_token());
        assert_eq!(
            &Path::WebhooksIdTokenMessagesId(application_id.get(), token),
            req.ratelimit_path()
        );

        Ok(())
    }
}<|MERGE_RESOLUTION|>--- conflicted
+++ resolved
@@ -3,15 +3,7 @@
 use crate::{
     client::Client,
     error::Error as HttpError,
-<<<<<<< HEAD
-    request::{self, AttachmentFile, Form, NullableField, Request},
-=======
-    request::{
-        self,
-        validate_inner::{self, ComponentValidationError, ComponentValidationErrorType},
-        AttachmentFile, Form, NullableField, Request, TryIntoRequest,
-    },
->>>>>>> 6916bd96
+    request::{self, AttachmentFile, Form, NullableField, Request, TryIntoRequest},
     response::ResponseFuture,
     routing::Route,
 };
