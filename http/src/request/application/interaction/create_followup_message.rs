--- conflicted
+++ resolved
@@ -1,14 +1,7 @@
 use crate::{
     client::Client,
     error::Error as HttpError,
-<<<<<<< HEAD
-    request::{AttachmentFile, Form, PartialAttachment, Request},
-=======
-    request::{
-        validate_inner::{self, ComponentValidationError, ComponentValidationErrorType},
-        AttachmentFile, Form, PartialAttachment, Request, TryIntoRequest,
-    },
->>>>>>> 6916bd96
+    request::{AttachmentFile, Form, PartialAttachment, Request, TryIntoRequest},
     response::ResponseFuture,
     routing::Route,
 };
@@ -350,13 +343,8 @@
         let req = client
             .interaction(application_id)
             .create_followup_message(&token)
-<<<<<<< HEAD
             .content("test")?
-            .request()?;
-=======
-            .content("test")
             .try_into_request()?;
->>>>>>> 6916bd96
 
         assert!(!req.use_authorization_token());
         assert_eq!(
