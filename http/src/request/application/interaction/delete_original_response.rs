use crate::{
    client::Client,
    error::Error,
    request::{Request, TryIntoRequest},
    response::{marker::EmptyBody, ResponseFuture},
    routing::Route,
};
use twilight_model::id::{marker::ApplicationMarker, Id};

/// Delete a original interaction response.
///
/// # Examples
///
/// ```no_run
/// # #[tokio::main]
/// # async fn main() -> Result<(), Box<dyn std::error::Error>> {
/// use std::env;
/// use twilight_http::Client;
/// use twilight_http::request::AuditLogReason;
/// use twilight_model::id::Id;
///
/// let client = Client::new(env::var("DISCORD_TOKEN")?);
/// let application_id = Id::new(1);
///
/// client
///     .interaction(application_id)
///     .delete_interaction_original("token here")
///     .exec()
///     .await?;
/// # Ok(()) }
/// ```
#[must_use = "requests must be configured and executed"]
pub struct DeleteOriginalResponse<'a> {
    application_id: Id<ApplicationMarker>,
    http: &'a Client,
    token: &'a str,
}

impl<'a> DeleteOriginalResponse<'a> {
    pub(crate) const fn new(
        http: &'a Client,
        application_id: Id<ApplicationMarker>,
        token: &'a str,
    ) -> Self {
        Self {
            application_id,
            http,
            token,
        }
    }

    /// Execute the request, returning a future resolving to a [`Response`].
    ///
    /// [`Response`]: crate::response::Response
    pub fn exec(self) -> ResponseFuture<EmptyBody> {
        let http = self.http;

        match self.try_into_request() {
            Ok(request) => http.request(request),
            Err(source) => ResponseFuture::error(source),
        }
    }
}

impl TryIntoRequest for DeleteOriginalResponse<'_> {
    fn try_into_request(self) -> Result<Request, Error> {
        Ok(Request::builder(&Route::DeleteInteractionOriginal {
            application_id: self.application_id.get(),
            interaction_token: self.token,
        })
        .use_authorization_token(false)
        .build())
    }
}

#[cfg(test)]
mod tests {
    use crate::{client::Client, request::TryIntoRequest};
    use std::error::Error;
    use twilight_http_ratelimiting::Path;
    use twilight_model::id::Id;

    #[test]
    fn test_delete_followup_message() -> Result<(), Box<dyn Error>> {
<<<<<<< HEAD
        let application_id = Id::new(1).expect("non zero id");
        let token = "foo".to_owned();
=======
        let application_id = Id::new(1);
        let token = "foo".to_owned().into_boxed_str();
>>>>>>> 2c6459f9

        let client = Client::new(String::new());
        let req = client
            .interaction(application_id)
            .delete_interaction_original(&token)
            .try_into_request()?;

        assert!(!req.use_authorization_token());
        assert_eq!(
            &Path::WebhooksIdTokenMessagesId(application_id.get(), token),
            req.ratelimit_path()
        );

        Ok(())
    }
}<|MERGE_RESOLUTION|>--- conflicted
+++ resolved
@@ -82,13 +82,8 @@
 
     #[test]
     fn test_delete_followup_message() -> Result<(), Box<dyn Error>> {
-<<<<<<< HEAD
-        let application_id = Id::new(1).expect("non zero id");
+        let application_id = Id::new(1);
         let token = "foo".to_owned();
-=======
-        let application_id = Id::new(1);
-        let token = "foo".to_owned().into_boxed_str();
->>>>>>> 2c6459f9
 
         let client = Client::new(String::new());
         let req = client
