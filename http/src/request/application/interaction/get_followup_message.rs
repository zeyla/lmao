use crate::{client::Client, request::Request, response::ResponseFuture, routing::Route};
use twilight_model::{
    channel::Message,
    id::{
        marker::{ApplicationMarker, MessageMarker},
        Id,
    },
};

/// Get a followup message of an interaction.
///
/// # Examples
///
/// ```no_run
/// # #[tokio::main]
/// # async fn main() -> Result<(), Box<dyn std::error::Error>> {
/// use std::env;
/// use twilight_http::Client;
/// use twilight_http::request::AuditLogReason;
/// use twilight_model::id::Id;
///
/// let client = Client::new(env::var("DISCORD_TOKEN")?);
<<<<<<< HEAD
/// client.set_application_id(Id::new(1).expect("non zero"));
///
/// let response = client
///     .followup_message("token here", Id::new(2).expect("non zero"))?
=======
/// let application_id = ApplicationId::new(1).expect("non zero");
///
/// let response = client
///     .interaction(application_id)
///     .followup_message("token here", MessageId::new(2).expect("non zero"))
>>>>>>> 957aed46
///     .exec()
///     .await?;
/// # Ok(()) }
/// ```
#[must_use = "requests must be configured and executed"]
pub struct GetFollowupMessage<'a> {
    application_id: Id<ApplicationMarker>,
    http: &'a Client,
    message_id: Id<MessageMarker>,
    interaction_token: &'a str,
}

impl<'a> GetFollowupMessage<'a> {
    pub(crate) const fn new(
        http: &'a Client,
        application_id: Id<ApplicationMarker>,
        interaction_token: &'a str,
        message_id: Id<MessageMarker>,
    ) -> Self {
        Self {
            application_id,
            http,
            message_id,
            interaction_token,
        }
    }

    fn request(&self) -> Request {
        Request::builder(&Route::GetFollowupMessage {
            application_id: self.application_id.get(),
            interaction_token: self.interaction_token,
            thread_id: None,
            message_id: self.message_id.get(),
        })
        .use_authorization_token(false)
        .build()
    }

    /// Execute the request, returning a future resolving to a [`Response`].
    ///
    /// [`Response`]: crate::response::Response
    pub fn exec(self) -> ResponseFuture<Message> {
        self.http.request(self.request())
    }
}

#[cfg(test)]
mod tests {
    use super::GetFollowupMessage;
    use crate::{client::Client, request::Request, routing::Route};
    use static_assertions::assert_impl_all;
<<<<<<< HEAD
    use std::error::Error;
    use twilight_model::id::{
        marker::{ApplicationMarker, MessageMarker},
        Id,
    };
=======
    use twilight_model::id::{ApplicationId, MessageId};
>>>>>>> 957aed46

    assert_impl_all!(GetFollowupMessage<'_>: Send, Sync);

    #[test]
    fn test_request() {
        const TOKEN: &str = "token";

        fn application_id() -> Id<ApplicationMarker> {
            Id::new(1).expect("non zero")
        }

        fn message_id() -> Id<MessageMarker> {
            Id::new(2).expect("non zero")
        }

        let client = Client::new("token".to_owned());

        let actual = client
            .interaction(application_id())
            .followup_message(TOKEN, message_id())
            .request();
        let expected = Request::builder(&Route::GetFollowupMessage {
            application_id: application_id().get(),
            interaction_token: TOKEN,
            thread_id: None,
            message_id: message_id().get(),
        })
        .use_authorization_token(false)
        .build();

        assert!(expected.body().is_none());
        assert_eq!(expected.path(), actual.path());
        assert_eq!(expected.ratelimit_path(), actual.ratelimit_path());
        assert_eq!(
            expected.use_authorization_token(),
            actual.use_authorization_token()
        );
    }
}<|MERGE_RESOLUTION|>--- conflicted
+++ resolved
@@ -20,18 +20,11 @@
 /// use twilight_model::id::Id;
 ///
 /// let client = Client::new(env::var("DISCORD_TOKEN")?);
-<<<<<<< HEAD
-/// client.set_application_id(Id::new(1).expect("non zero"));
-///
-/// let response = client
-///     .followup_message("token here", Id::new(2).expect("non zero"))?
-=======
-/// let application_id = ApplicationId::new(1).expect("non zero");
+/// let application_id = Id::new(1).expect("non zero");
 ///
 /// let response = client
 ///     .interaction(application_id)
-///     .followup_message("token here", MessageId::new(2).expect("non zero"))
->>>>>>> 957aed46
+///     .followup_message("token here", Id::new(2).expect("non zero"))
 ///     .exec()
 ///     .await?;
 /// # Ok(()) }
@@ -83,15 +76,10 @@
     use super::GetFollowupMessage;
     use crate::{client::Client, request::Request, routing::Route};
     use static_assertions::assert_impl_all;
-<<<<<<< HEAD
-    use std::error::Error;
     use twilight_model::id::{
         marker::{ApplicationMarker, MessageMarker},
         Id,
     };
-=======
-    use twilight_model::id::{ApplicationId, MessageId};
->>>>>>> 957aed46
 
     assert_impl_all!(GetFollowupMessage<'_>: Send, Sync);
 
