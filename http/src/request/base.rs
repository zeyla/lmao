--- conflicted
+++ resolved
@@ -194,13 +194,8 @@
             form: None,
             headers: None,
             method: route.method(),
-<<<<<<< HEAD
             path: route.to_string(),
-            ratelimit_path: route.path(),
-=======
-            path: route.display().to_string(),
             ratelimit_path: route.to_path(),
->>>>>>> f680bafc
             use_authorization_token: true,
         }
     }
