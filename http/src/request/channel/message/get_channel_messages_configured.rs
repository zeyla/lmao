--- conflicted
+++ resolved
@@ -1,11 +1,7 @@
 use crate::{
     client::Client,
-<<<<<<< HEAD
-    request::Request,
-=======
     error::Error as HttpError,
-    request::{validate_inner, Request, TryIntoRequest},
->>>>>>> 6916bd96
+    request::{Request, TryIntoRequest},
     response::{marker::ListBody, ResponseFuture},
     routing::Route,
 };
