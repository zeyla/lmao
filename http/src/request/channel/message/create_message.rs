--- conflicted
+++ resolved
@@ -166,12 +166,8 @@
 /// ```
 #[must_use = "requests must be configured and executed"]
 pub struct CreateMessage<'a> {
-<<<<<<< HEAD
+    attachments: Cow<'a, [AttachmentFile<'a>]>,
     channel_id: Id<ChannelMarker>,
-=======
-    attachments: Cow<'a, [AttachmentFile<'a>]>,
-    channel_id: ChannelId,
->>>>>>> 02e37aea
     pub(crate) fields: CreateMessageFields<'a>,
     http: &'a Client,
 }
