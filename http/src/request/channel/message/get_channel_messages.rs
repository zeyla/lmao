use super::GetChannelMessagesConfigured;
use crate::{
    client::Client,
<<<<<<< HEAD
    error::Error as HttpError,
    request::{validate_inner, Pending, Request},
=======
    request::{validate, Request},
    response::{marker::ListBody, ResponseFuture},
>>>>>>> 58166283
    routing::Route,
};
use std::{
    error::Error,
    fmt::{Display, Formatter, Result as FmtResult},
};
use twilight_model::{
    channel::Message,
    id::{ChannelId, MessageId},
};

/// The error returned if the request can not be created as configured.
#[derive(Debug)]
pub struct GetChannelMessagesError {
    kind: GetChannelMessagesErrorType,
}

impl GetChannelMessagesError {
    /// Immutable reference to the type of error that occurred.
    #[must_use = "retrieving the type has no effect if left unused"]
    pub const fn kind(&self) -> &GetChannelMessagesErrorType {
        &self.kind
    }

    /// Consume the error, returning the source error if there is any.
    #[allow(clippy::unused_self)]
    #[must_use = "consuming the error and retrieving the source has no effect if left unused"]
    pub fn into_source(self) -> Option<Box<dyn Error + Send + Sync>> {
        None
    }

    /// Consume the error, returning the owned error type and the source error.
    #[must_use = "consuming the error into its parts has no effect if left unused"]
    pub fn into_parts(
        self,
    ) -> (
        GetChannelMessagesErrorType,
        Option<Box<dyn Error + Send + Sync>>,
    ) {
        (self.kind, None)
    }
}

impl Display for GetChannelMessagesError {
    fn fmt(&self, f: &mut Formatter<'_>) -> FmtResult {
        match &self.kind {
            GetChannelMessagesErrorType::LimitInvalid => f.write_str("the limit is invalid"),
        }
    }
}

impl Error for GetChannelMessagesError {}

/// Type of [`GetChannelMessagesError`] that occurred.
#[derive(Debug)]
#[non_exhaustive]
pub enum GetChannelMessagesErrorType {
    /// The maximum number of messages to retrieve is either 0 or more than 100.
    LimitInvalid,
}

struct GetChannelMessagesFields {
    limit: Option<u64>,
}

/// Get channel messages, by [`ChannelId`].
///
/// Only one of [`after`], [`around`], and [`before`] can be specified at a time.
/// Once these are specified, the type returned is [`GetChannelMessagesConfigured`].
///
/// If [`limit`] is unspecified, the default set by Discord is 50.
///
/// # Examples
///
/// ```rust,no_run
/// use twilight_http::Client;
/// use twilight_model::id::{ChannelId, MessageId};
///
/// # #[tokio::main]
/// # async fn main() -> Result<(), Box<dyn std::error::Error>> {
/// let client = Client::new("my token".to_owned());
/// let channel_id = ChannelId(123);
/// let message_id = MessageId(234);
///
/// let messages = client
///     .channel_messages(channel_id)
///     .before(message_id)
///     .limit(6u64)?
///     .exec()
///     .await?;
///
/// # Ok(()) }
/// ```
///
/// [`after`]: Self::after
/// [`around`]: Self::around
/// [`before`]: Self::before
/// [`GetChannelMessagesConfigured`]: super::GetChannelMessagesConfigured
/// [`limit`]: Self::limit
pub struct GetChannelMessages<'a> {
    channel_id: ChannelId,
    fields: GetChannelMessagesFields,
    http: &'a Client,
}

impl<'a> GetChannelMessages<'a> {
    pub(crate) const fn new(http: &'a Client, channel_id: ChannelId) -> Self {
        Self {
            channel_id,
            fields: GetChannelMessagesFields { limit: None },
            http,
        }
    }

    pub const fn after(self, message_id: MessageId) -> GetChannelMessagesConfigured<'a> {
        GetChannelMessagesConfigured::new(
            self.http,
            self.channel_id,
            Some(message_id),
            None,
            None,
            self.fields.limit,
        )
    }

    pub const fn around(self, message_id: MessageId) -> GetChannelMessagesConfigured<'a> {
        GetChannelMessagesConfigured::new(
            self.http,
            self.channel_id,
            None,
            Some(message_id),
            None,
            self.fields.limit,
        )
    }

    pub const fn before(self, message_id: MessageId) -> GetChannelMessagesConfigured<'a> {
        GetChannelMessagesConfigured::new(
            self.http,
            self.channel_id,
            None,
            None,
            Some(message_id),
            self.fields.limit,
        )
    }

    /// Set the maximum number of messages to retrieve.
    ///
    /// The minimum is 1 and the maximum is 100.
    ///
    /// # Errors
    ///
    /// Returns a [`GetChannelMessagesErrorType::LimitInvalid`] error type if
    /// the amount is less than 1 or greater than 100.
<<<<<<< HEAD
    pub fn limit(mut self, limit: u64) -> Result<Self, GetChannelMessagesError> {
        if !validate_inner::get_channel_messages_limit(limit) {
=======
    pub const fn limit(mut self, limit: u64) -> Result<Self, GetChannelMessagesError> {
        if !validate::get_channel_messages_limit(limit) {
>>>>>>> 58166283
            return Err(GetChannelMessagesError {
                kind: GetChannelMessagesErrorType::LimitInvalid,
            });
        }

        self.fields.limit = Some(limit);

        Ok(self)
    }

    /// Execute the request, returning a future resolving to a [`Response`].
    ///
    /// [`Response`]: crate::response::Response
    pub fn exec(self) -> ResponseFuture<ListBody<Message>> {
        let request = Request::from_route(&Route::GetMessages {
            after: None,
            around: None,
            before: None,
            channel_id: self.channel_id.0,
            limit: self.fields.limit,
        });

        self.http.request(request)
    }
}<|MERGE_RESOLUTION|>--- conflicted
+++ resolved
@@ -1,13 +1,8 @@
 use super::GetChannelMessagesConfigured;
 use crate::{
     client::Client,
-<<<<<<< HEAD
-    error::Error as HttpError,
-    request::{validate_inner, Pending, Request},
-=======
-    request::{validate, Request},
+    request::{validate_inner, Request},
     response::{marker::ListBody, ResponseFuture},
->>>>>>> 58166283
     routing::Route,
 };
 use std::{
@@ -163,13 +158,8 @@
     ///
     /// Returns a [`GetChannelMessagesErrorType::LimitInvalid`] error type if
     /// the amount is less than 1 or greater than 100.
-<<<<<<< HEAD
-    pub fn limit(mut self, limit: u64) -> Result<Self, GetChannelMessagesError> {
+    pub const fn limit(mut self, limit: u64) -> Result<Self, GetChannelMessagesError> {
         if !validate_inner::get_channel_messages_limit(limit) {
-=======
-    pub const fn limit(mut self, limit: u64) -> Result<Self, GetChannelMessagesError> {
-        if !validate::get_channel_messages_limit(limit) {
->>>>>>> 58166283
             return Err(GetChannelMessagesError {
                 kind: GetChannelMessagesErrorType::LimitInvalid,
             });
