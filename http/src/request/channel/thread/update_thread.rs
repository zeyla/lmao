--- conflicted
+++ resolved
@@ -155,9 +155,29 @@
         Ok(self)
     }
 
-<<<<<<< HEAD
-=======
-    fn request(&self) -> Result<Request, HttpError> {
+    /// Execute the request, returning a future resolving to a [`Response`].
+    ///
+    /// [`Response`]: crate::response::Response
+    pub fn exec(self) -> ResponseFuture<Channel> {
+        let http = self.http;
+
+        match self.into_request() {
+            Ok(request) => http.request(request),
+            Err(source) => ResponseFuture::error(source),
+        }
+    }
+}
+
+impl<'a> AuditLogReason<'a> for UpdateThread<'a> {
+    fn reason(mut self, reason: &'a str) -> Result<Self, AuditLogReasonError> {
+        self.reason.replace(AuditLogReasonError::validate(reason)?);
+
+        Ok(self)
+    }
+}
+
+impl IntoRequest for UpdateThread<'_> {
+    fn into_request(self) -> Result<Request, HttpError> {
         let mut request = Request::builder(&Route::UpdateChannel {
             channel_id: self.channel_id.get(),
         })
@@ -169,46 +189,16 @@
 
         Ok(request.build())
     }
-
->>>>>>> 304d80cc
-    /// Execute the request, returning a future resolving to a [`Response`].
-    ///
-    /// [`Response`]: crate::response::Response
-    pub fn exec(self) -> ResponseFuture<Channel> {
-        let http = self.http;
-
-        match self.into_request() {
-            Ok(request) => http.request(request),
-            Err(source) => ResponseFuture::error(source),
-        }
-    }
-}
-
-impl<'a> AuditLogReason<'a> for UpdateThread<'a> {
-    fn reason(mut self, reason: &'a str) -> Result<Self, AuditLogReasonError> {
-        self.reason.replace(AuditLogReasonError::validate(reason)?);
-
-        Ok(self)
-    }
-}
-
-<<<<<<< HEAD
-impl IntoRequest for UpdateThread<'_> {
-    fn into_request(self) -> Result<Request, HttpError> {
-        let mut request = Request::builder(&Route::UpdateChannel {
-            channel_id: self.channel_id.get(),
-        });
-
-        if let Some(reason) = &self.reason {
-            request = request.headers(request::audit_header(reason)?);
-        }
-
-        Ok(request.build())
-=======
+}
+
 #[cfg(test)]
 mod tests {
     use super::{UpdateThread, UpdateThreadFields};
-    use crate::{request::Request, routing::Route, Client};
+    use crate::{
+        request::{IntoRequest, Request},
+        routing::Route,
+        Client,
+    };
     use std::error::Error;
     use twilight_model::id::ChannelId;
 
@@ -219,7 +209,7 @@
 
         let actual = UpdateThread::new(&client, channel_id)
             .rate_limit_per_user(60)?
-            .request()?;
+            .into_request()?;
 
         let expected = Request::builder(&Route::UpdateChannel {
             channel_id: channel_id.get(),
@@ -239,6 +229,5 @@
         assert_eq!(expected.ratelimit_path(), actual.ratelimit_path());
 
         Ok(())
->>>>>>> 304d80cc
     }
 }