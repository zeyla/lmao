--- conflicted
+++ resolved
@@ -8,13 +8,8 @@
 };
 use serde::Serialize;
 use twilight_model::{
-<<<<<<< HEAD
-    channel::{embed::Embed, message::AllowedMentions, Message},
+    channel::{embed::Embed, message::AllowedMentions},
     id::{ChannelId, WebhookId},
-=======
-    channel::{embed::Embed, message::AllowedMentions},
-    id::WebhookId,
->>>>>>> c138f0e3
 };
 
 #[derive(Serialize)]
@@ -79,6 +74,7 @@
                 content: None,
                 embeds: None,
                 payload_json: None,
+                thread_id: None,
                 tts: None,
                 username: None,
                 allowed_mentions: None,
