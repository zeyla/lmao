--- conflicted
+++ resolved
@@ -1,31 +1,22 @@
 use super::ExecuteWebhookAndWait;
 use crate::{
     client::Client,
-<<<<<<< HEAD
-    error::{Error as HttpError, ErrorType},
+    error::Error as HttpError,
     request::{
         validate_inner::{self, ComponentValidationError, ComponentValidationErrorType},
-        Form, PendingOption, Request,
+        Form, Request,
     },
-=======
-    error::Error,
-    request::{Form, Request},
     response::{marker::EmptyBody, ResponseFuture},
->>>>>>> 58166283
     routing::Route,
 };
 use serde::Serialize;
-<<<<<<< HEAD
 use std::{
     error::Error,
     fmt::{Display, Formatter, Result as FmtResult},
-    future::Future,
-    pin::Pin,
-    task::{Context, Poll},
 };
 use twilight_model::{
     application::component::Component,
-    channel::{embed::Embed, message::AllowedMentions, Message},
+    channel::{embed::Embed, message::AllowedMentions},
     id::WebhookId,
 };
 
@@ -102,27 +93,14 @@
     },
 }
 
-#[derive(Default, Serialize)]
-pub(crate) struct ExecuteWebhookFields {
-=======
-use twilight_model::{
-    channel::{embed::Embed, message::AllowedMentions},
-    id::WebhookId,
-};
-
 #[derive(Serialize)]
 pub(crate) struct ExecuteWebhookFields<'a> {
->>>>>>> 58166283
     #[serde(skip_serializing_if = "Option::is_none")]
     avatar_url: Option<&'a str>,
     #[serde(skip_serializing_if = "Option::is_none")]
-<<<<<<< HEAD
-    content: Option<String>,
-    #[serde(skip_serializing_if = "Vec::is_empty")]
-    components: Vec<Component>,
-=======
+    components: Option<&'a [Component]>,
+    #[serde(skip_serializing_if = "Option::is_none")]
     content: Option<&'a str>,
->>>>>>> 58166283
     #[serde(skip_serializing_if = "Option::is_none")]
     embeds: Option<&'a [Embed]>,
     #[serde(skip_serializing_if = "Option::is_none")]
@@ -174,6 +152,7 @@
         Self {
             fields: ExecuteWebhookFields {
                 avatar_url: None,
+                components: None,
                 content: None,
                 embeds: None,
                 payload_json: None,
@@ -213,8 +192,8 @@
     ///
     /// Returns an [`ExecuteWebhookErrorType::ComponentInvalid`] error
     /// type if one of the provided components is invalid.
-    pub fn components(mut self, components: Vec<Component>) -> Result<Self, ExecuteWebhookError> {
-        validate_inner::components(&components).map_err(|source| {
+    pub fn components(mut self, components: &'a [Component]) -> Result<Self, ExecuteWebhookError> {
+        validate_inner::components(components).map_err(|source| {
             let (kind, inner_source) = source.into_parts();
 
             match kind {
@@ -229,7 +208,7 @@
             }
         })?;
 
-        self.fields.components = components;
+        self.fields.components = Some(components);
 
         Ok(self)
     }
@@ -342,19 +321,12 @@
         ExecuteWebhookAndWait::new(self)
     }
 
-<<<<<<< HEAD
-    fn start(&mut self) -> Result<(), HttpError> {
-        let mut request = Request::builder(Route::ExecuteWebhook {
-            token: self.token.clone(),
-            wait: self.fields.wait,
-=======
     // `self` needs to be consumed and the client returned due to parameters
     // being consumed in request construction.
-    pub(super) fn request(&self, wait: bool) -> Result<Request, Error> {
+    pub(super) fn request(&self, wait: bool) -> Result<Request, HttpError> {
         let mut request = Request::builder(&Route::ExecuteWebhook {
             token: self.token,
             wait: Some(wait),
->>>>>>> 58166283
             webhook_id: self.webhook_id.0,
         });
 
@@ -372,12 +344,8 @@
             if let Some(payload_json) = &self.fields.payload_json {
                 form.payload_json(payload_json);
             } else {
-<<<<<<< HEAD
                 let body = crate::json::to_vec(&self.fields).map_err(HttpError::json)?;
-=======
-                let body = crate::json::to_vec(&self.fields).map_err(Error::json)?;
-
->>>>>>> 58166283
+
                 form.payload_json(&body);
             }
 
@@ -388,32 +356,6 @@
 
         Ok(request.build())
     }
-<<<<<<< HEAD
-}
-
-impl Future for ExecuteWebhook<'_> {
-    type Output = Result<Option<Message>, HttpError>;
-
-    fn poll(mut self: Pin<&mut Self>, cx: &mut Context<'_>) -> Poll<Self::Output> {
-        loop {
-            if let Some(fut) = self.as_mut().fut.as_mut() {
-                let bytes = match fut.as_mut().poll(cx) {
-                    Poll::Ready(Ok(bytes)) => bytes,
-                    Poll::Ready(Err(HttpError {
-                        kind: ErrorType::Response { status, .. },
-                        source: None,
-                    })) if status == StatusCode::NOT_FOUND => {
-                        return Poll::Ready(Ok(None));
-                    }
-                    Poll::Ready(Err(why)) => return Poll::Ready(Err(why)),
-                    Poll::Pending => return Poll::Pending,
-                };
-
-                if !self.fields.wait.unwrap_or_default() {
-                    return Poll::Ready(Ok(None));
-                }
-=======
->>>>>>> 58166283
 
     /// Execute the request, returning a future resolving to a [`Response`].
     ///
