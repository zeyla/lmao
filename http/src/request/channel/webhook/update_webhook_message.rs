//! Update a message created by a webhook via execution.

use crate::{
    client::Client,
    error::Error as HttpError,
    request::{
        AttachmentFile, FormBuilder, NullableField, PartialAttachment, Request, TryIntoRequest,
    },
    response::{marker::EmptyBody, ResponseFuture},
    routing::Route,
};
use serde::Serialize;
use std::borrow::Cow;
use twilight_model::{
    application::component::Component,
    channel::{embed::Embed, message::AllowedMentions},
    id::{
        marker::{AttachmentMarker, ChannelMarker, MessageMarker, WebhookMarker},
        Id,
    },
};
use twilight_validate::message::{
    components as validate_components, content as validate_content, embeds as validate_embeds,
    MessageValidationError,
};

#[derive(Serialize)]
struct UpdateWebhookMessageFields<'a> {
    #[serde(skip_serializing_if = "Option::is_none")]
    allowed_mentions: Option<NullableField<&'a AllowedMentions>>,
    /// List of attachments to keep, and new attachments to add.
    #[serde(skip_serializing_if = "Option::is_none")]
    attachments: Option<Vec<PartialAttachment<'a>>>,
    #[serde(skip_serializing_if = "Option::is_none")]
    components: Option<NullableField<&'a [Component]>>,
    #[serde(skip_serializing_if = "Option::is_none")]
    content: Option<NullableField<&'a str>>,
    #[serde(skip_serializing_if = "Option::is_none")]
    embeds: Option<NullableField<&'a [Embed]>>,
    #[serde(skip_serializing_if = "Option::is_none")]
    payload_json: Option<&'a [u8]>,
}

/// Update a message created by a webhook.
///
/// A webhook's message must always have at least one embed or some amount of
/// content. If you wish to delete a webhook's message refer to
/// [`DeleteWebhookMessage`].
///
/// # Examples
///
/// Update a webhook's message by setting the content to `test <@3>` -
/// attempting to mention user ID 3 - and specifying that only that the user may
/// not be mentioned.
///
/// ```no_run
/// # use twilight_http::Client;
/// use twilight_model::{
///     channel::message::AllowedMentions,
///     id::Id,
/// };
///
/// # #[tokio::main]
/// # async fn main() -> Result<(), Box<dyn std::error::Error>> {
/// # let client = Client::new("token".to_owned());
/// client.update_webhook_message(Id::new(1), "token here", Id::new(2))
///     // By creating a default set of allowed mentions, no entity can be
///     // mentioned.
///     .allowed_mentions(Some(&AllowedMentions::default()))
///     .content(Some("test <@3>"))?
///     .exec()
///     .await?;
/// # Ok(()) }
/// ```
///
/// [`DeleteWebhookMessage`]: super::DeleteWebhookMessage
#[must_use = "requests must be configured and executed"]
pub struct UpdateWebhookMessage<'a> {
    /// List of new attachments to add to the message.
    attachment_files: Option<Vec<AttachmentFile<'a>>>,
    /// List of existing attachment IDs to keep.
    attachment_ids: Option<Vec<Id<AttachmentMarker>>>,
    fields: UpdateWebhookMessageFields<'a>,
    http: &'a Client,
    message_id: Id<MessageMarker>,
    thread_id: Option<Id<ChannelMarker>>,
    token: &'a str,
    webhook_id: Id<WebhookMarker>,
}

impl<'a> UpdateWebhookMessage<'a> {
    pub(crate) const fn new(
        http: &'a Client,
        webhook_id: Id<WebhookMarker>,
        token: &'a str,
        message_id: Id<MessageMarker>,
    ) -> Self {
        Self {
            attachment_files: None,
            attachment_ids: None,
            fields: UpdateWebhookMessageFields {
                allowed_mentions: None,
                attachments: None,
                components: None,
                content: None,
                embeds: None,
                payload_json: None,
            },
            http,
            message_id,
            thread_id: None,
            token,
            webhook_id,
        }
    }

    /// Specify the [`AllowedMentions`] for the message.
    ///
    /// Unless otherwise called, the request will use the client's default
    /// allowed mentions. Set to `None` to ignore this default.
    pub const fn allowed_mentions(mut self, allowed_mentions: Option<&'a AllowedMentions>) -> Self {
        self.fields.allowed_mentions = Some(NullableField(allowed_mentions));

        self
    }

    /// Attach multiple new files to the message.
    ///
    /// This method clears previous calls.
    pub fn attachments(
        mut self,
        attachments: impl IntoIterator<Item = AttachmentFile<'a>>,
    ) -> Self {
        self.attachment_files
            .replace(attachments.into_iter().collect());

        self
    }

    /// Set the message's list of [`Component`]s.
    ///
    /// Calling this method will clear previous calls.
    ///
    /// Requires a webhook owned by the application.
    ///
    /// # Editing
    ///
    /// Pass [`None`] to clear existing components.
    ///
    /// # Errors
    ///
    /// Refer to the errors section of
    /// [`twilight_validate::component::component`] for a list of errors that
    /// may be returned as a result of validating each provided component.
    pub fn components(
        mut self,
        components: Option<&'a [Component]>,
    ) -> Result<Self, MessageValidationError> {
        if let Some(components) = components {
            validate_components(components)?;
        }

        self.fields.components = Some(NullableField(components));

        Ok(self)
    }

    /// Set the message's content.
    ///
    /// The maximum length is 2000 UTF-16 characters.
    ///
    /// # Editing
    ///
    /// Pass [`None`] to remove the message content. This is impossible if it
    /// would leave the message empty of attachments, content, or embeds.
    ///
    /// # Errors
    ///
    /// Returns an error of type [`ContentInvalid`] if the content length is too
    /// long.
    ///
    /// [`ContentInvalid`]: twilight_validate::message::MessageValidationErrorType::ContentInvalid
    pub fn content(mut self, content: Option<&'a str>) -> Result<Self, MessageValidationError> {
        if let Some(content_ref) = content {
            validate_content(content_ref)?;
        }

        self.fields.content = Some(NullableField(content));

        Ok(self)
    }

    /// Set the message's list of embeds.
    ///
    /// Calling this method will clear previous calls.
    ///
    /// The amount of embeds must not exceed [`EMBED_COUNT_LIMIT`]. The total
    /// character length of each embed must not exceed 6000 characters.
    /// Additionally, the internal fields also have character limits. Refer to
    /// [Discord Docs/Embed Limits] for more information.
    ///
    /// # Editing
    ///
    /// To keep all embeds, do not call this method. To modify one or more
    /// embeds in the message, acquire them from the previous message, mutate
    /// them in place, then pass that list to this method. To remove all embeds,
    /// pass [`None`]. This is impossible if it would leave the message empty of
    /// attachments, content, or embeds.
    ///
    /// # Examples
    ///
    /// Create an embed and update the message with the new embed. The content
    /// of the original message is unaffected and only the embed(s) are
    /// modified.
    ///
    /// ```no_run
    /// # use twilight_http::Client;
    /// use twilight_embed_builder::EmbedBuilder;
    /// use twilight_model::id::Id;
    ///
    /// # #[tokio::main] async fn main() -> Result<(), Box<dyn std::error::Error>> {
    /// # let client = Client::new("token".to_owned());
    /// let webhook_id = Id::new(1).expect("non zero");
    /// let message_id = Id::new(2).expect("non zero");
    ///
    /// let embed = EmbedBuilder::new()
    ///     .description("Powerful, flexible, and scalable ecosystem of Rust \
    ///     libraries for the Discord API.")
    ///     .title("Twilight")
    ///     .url("https://twilight.rs")
    ///     .build()?;
    ///
<<<<<<< HEAD
    /// client.update_webhook_message(webhook_id, "token", message_id)
=======
    /// client.update_webhook_message(Id::new(1), "token", Id::new(2))
>>>>>>> 7d785a5a
    ///     .embeds(Some(&[embed]))?
    ///     .exec()
    ///     .await?;
    /// # Ok(()) }
    /// ```
    ///
    /// # Errors
    ///
    /// Returns an error of type [`TooManyEmbeds`] if there are too many embeds.
    ///
    /// Otherwise, refer to the errors section of
    /// [`twilight_validate::embed::embed`] for a list of errors that may occur.
    ///
    /// [Discord Docs/Embed Limits]: https://discord.com/developers/docs/resources/channel#embed-limits
    /// [`EMBED_COUNT_LIMIT`]: twilight_validate::message::EMBED_COUNT_LIMIT
    /// [`TooManyEmbeds`]: twilight_validate::message::MessageValidationErrorType::TooManyEmbeds
    pub fn embeds(mut self, embeds: Option<&'a [Embed]>) -> Result<Self, MessageValidationError> {
        if let Some(embeds) = embeds {
            validate_embeds(embeds)?;
        }

        self.fields.embeds = Some(NullableField(embeds));

        Ok(self)
    }

    /// Specify multiple [`Id<AttachmentMarker>`]s already present in the target
    /// message to keep.
    ///
    /// If called, all unspecified attachments (except ones added with
    /// [`attachments`]) will be removed from the message. If not called, all
    /// attachments will be kept.
    ///
    /// [`attachments`]: Self::attachments
    pub fn keep_attachment_ids(
        mut self,
        attachment_ids: impl IntoIterator<Item = Id<AttachmentMarker>>,
    ) -> Self {
        self.attachment_ids
            .replace(attachment_ids.into_iter().collect());

        self
    }

    /// JSON encoded body of request fields.
    ///
    /// If this method is called, all other methods are ignored, except for
    /// [`attachments`]. If uploading attachments, you must ensure that the
    /// `attachments` key corresponds properly to the provided list. See
    /// [Discord Docs/Create Message] and [`ExecuteWebhook::payload_json`].
    ///
    /// [`attachments`]: Self::attachments
    /// [`ExecuteWebhook::payload_json`]: super::ExecuteWebhook::payload_json
    /// [Discord Docs/Create Message]: https://discord.com/developers/docs/resources/channel#create-message-params
    pub const fn payload_json(mut self, payload_json: &'a [u8]) -> Self {
        self.fields.payload_json = Some(payload_json);

        self
    }

    /// Update in a thread belonging to the channel instead of the channel
    /// itself.
    pub fn thread_id(mut self, thread_id: Id<ChannelMarker>) -> Self {
        self.thread_id.replace(thread_id);

        self
    }

    /// Execute the request, returning a future resolving to a [`Response`].
    ///
    /// [`Response`]: crate::response::Response
    pub fn exec(self) -> ResponseFuture<EmptyBody> {
        let http = self.http;

        match self.try_into_request() {
            Ok(request) => http.request(request),
            Err(source) => ResponseFuture::error(source),
        }
    }
}

impl TryIntoRequest for UpdateWebhookMessage<'_> {
    fn try_into_request(mut self) -> Result<Request, HttpError> {
        let mut request = Request::builder(&Route::UpdateWebhookMessage {
            message_id: self.message_id.get(),
            thread_id: self.thread_id.map(Id::get),
            token: self.token,
            webhook_id: self.webhook_id.get(),
        });

        // Webhook executions don't need the authorization token, only the
        // webhook token.
        request = request.use_authorization_token(false);

        // Set the default allowed mentions if required.
        if self.fields.allowed_mentions.is_none() {
            if let Some(allowed_mentions) = self.http.default_allowed_mentions() {
                self.fields.allowed_mentions = Some(NullableField(Some(allowed_mentions)));
            }
        }

        // Determine whether we need to use a multipart/form-data body or a JSON
        // body.
        if self.attachment_files.is_some()
            || self.attachment_ids.is_some()
            || self.fields.payload_json.is_some()
        {
            let mut attachments = Vec::new();

            if let Some(attachment_files) = &self.attachment_files {
                attachments.extend(attachment_files.iter().enumerate().map(|(index, file)| {
                    PartialAttachment {
                        description: file.description,
                        filename: Some(file.filename),
                        id: index as u64,
                    }
                }));
            }

            if let Some(attachment_ids) = self.attachment_ids {
                attachments.extend(attachment_ids.into_iter().map(PartialAttachment::from_id))
            }

            self.fields.attachments.replace(attachments);

            let mut form_builder = if let Some(payload_json) = self.fields.payload_json {
                FormBuilder::new(Cow::Borrowed(payload_json))
            } else {
                crate::json::to_vec(&self.fields)
                    .map(Cow::Owned)
                    .map(FormBuilder::new)
                    .map_err(HttpError::json)?
            };

            if let Some(attachment_files) = &self.attachment_files {
                form_builder = form_builder.attachments(attachment_files);
            }

            request = request.form(form_builder.build());
        } else {
            request = request.json(&self.fields)?;
        }

        Ok(request.build())
    }
}

#[cfg(test)]
mod tests {
    use super::{UpdateWebhookMessage, UpdateWebhookMessageFields};
    use crate::{
        client::Client,
        request::{NullableField, Request, TryIntoRequest},
        routing::Route,
    };
    use twilight_model::id::Id;

    #[test]
    fn test_request() {
        let client = Client::new("token".to_owned());
<<<<<<< HEAD

        let builder = UpdateWebhookMessage::new(
            &client,
            Id::new(1).expect("non zero"),
            "token",
            Id::new(2).expect("non zero"),
        )
        .content(Some("test"))
        .expect("'test' content couldn't be set")
        .thread_id(Id::new(3).expect("non zero"));

=======
        let builder = UpdateWebhookMessage::new(&client, Id::new(1), "token", Id::new(2))
            .content(Some("test"))
            .expect("'test' content couldn't be set")
            .thread_id(Id::new(3))
            .reason("reason")
            .expect("'reason' is not a valid reason");
>>>>>>> 7d785a5a
        let actual = builder
            .try_into_request()
            .expect("failed to create request");

        let body = UpdateWebhookMessageFields {
            allowed_mentions: None,
            attachments: None,
            components: None,
            content: Some(NullableField(Some("test"))),
            embeds: None,
            payload_json: None,
        };
        let route = Route::UpdateWebhookMessage {
            message_id: 2,
            thread_id: Some(3),
            token: "token",
            webhook_id: 1,
        };
        let expected = Request::builder(&route)
            .json(&body)
            .expect("failed to serialize body")
            .build();

        assert_eq!(expected.body, actual.body);
        assert_eq!(expected.path, actual.path);
    }
}<|MERGE_RESOLUTION|>--- conflicted
+++ resolved
@@ -220,8 +220,8 @@
     ///
     /// # #[tokio::main] async fn main() -> Result<(), Box<dyn std::error::Error>> {
     /// # let client = Client::new("token".to_owned());
-    /// let webhook_id = Id::new(1).expect("non zero");
-    /// let message_id = Id::new(2).expect("non zero");
+    /// let webhook_id = Id::new(1);
+    /// let message_id = Id::new(2);
     ///
     /// let embed = EmbedBuilder::new()
     ///     .description("Powerful, flexible, and scalable ecosystem of Rust \
@@ -230,11 +230,7 @@
     ///     .url("https://twilight.rs")
     ///     .build()?;
     ///
-<<<<<<< HEAD
     /// client.update_webhook_message(webhook_id, "token", message_id)
-=======
-    /// client.update_webhook_message(Id::new(1), "token", Id::new(2))
->>>>>>> 7d785a5a
     ///     .embeds(Some(&[embed]))?
     ///     .exec()
     ///     .await?;
@@ -395,26 +391,11 @@
     #[test]
     fn test_request() {
         let client = Client::new("token".to_owned());
-<<<<<<< HEAD
-
-        let builder = UpdateWebhookMessage::new(
-            &client,
-            Id::new(1).expect("non zero"),
-            "token",
-            Id::new(2).expect("non zero"),
-        )
-        .content(Some("test"))
-        .expect("'test' content couldn't be set")
-        .thread_id(Id::new(3).expect("non zero"));
-
-=======
         let builder = UpdateWebhookMessage::new(&client, Id::new(1), "token", Id::new(2))
             .content(Some("test"))
             .expect("'test' content couldn't be set")
-            .thread_id(Id::new(3))
-            .reason("reason")
-            .expect("'reason' is not a valid reason");
->>>>>>> 7d785a5a
+            .thread_id(Id::new(3));
+
         let actual = builder
             .try_into_request()
             .expect("failed to create request");
