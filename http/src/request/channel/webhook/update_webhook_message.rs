//! Update a message created by a webhook via execution.

use crate::{
    client::Client,
    error::Error as HttpError,
    request::{
        self,
        validate_inner::{self, ComponentValidationError, ComponentValidationErrorType},
        AttachmentFile, AuditLogReason, AuditLogReasonError, Form, NullableField, Request,
    },
    response::{marker::EmptyBody, ResponseFuture},
    routing::Route,
};
use serde::Serialize;
use std::{
    borrow::Cow,
    error::Error,
    fmt::{Display, Formatter, Result as FmtResult},
};
use twilight_model::{
    application::component::Component,
    channel::{embed::Embed, message::AllowedMentions, Attachment},
<<<<<<< HEAD
    id::{
        marker::{MessageMarker, WebhookMarker},
        Id,
    },
=======
    id::{ChannelId, MessageId, WebhookId},
>>>>>>> 957aed46
};

/// A webhook's message can not be updated as configured.
#[derive(Debug)]
pub struct UpdateWebhookMessageError {
    kind: UpdateWebhookMessageErrorType,
    source: Option<Box<dyn Error + Send + Sync>>,
}

impl UpdateWebhookMessageError {
    /// Immutable reference to the type of error that occurred.
    #[must_use = "retrieving the type has no effect if left unused"]
    pub const fn kind(&self) -> &UpdateWebhookMessageErrorType {
        &self.kind
    }

    /// Consume the error, returning the source error if there is any.
    #[must_use = "consuming the error and retrieving the source has no effect if left unused"]
    pub fn into_source(self) -> Option<Box<dyn Error + Send + Sync>> {
        self.source
    }

    /// Consume the error, returning the owned error type and the source error.
    #[must_use = "consuming the error into its parts has no effect if left unused"]
    pub fn into_parts(
        self,
    ) -> (
        UpdateWebhookMessageErrorType,
        Option<Box<dyn Error + Send + Sync>>,
    ) {
        (self.kind, self.source)
    }
}

impl Display for UpdateWebhookMessageError {
    fn fmt(&self, f: &mut Formatter<'_>) -> FmtResult {
        match &self.kind {
            UpdateWebhookMessageErrorType::ComponentCount { count } => {
                Display::fmt(count, f)?;
                f.write_str(" components were provided, but only ")?;
                Display::fmt(&ComponentValidationError::COMPONENT_COUNT, f)?;

                f.write_str(" root components are allowed")
            }
            UpdateWebhookMessageErrorType::ComponentInvalid { .. } => {
                f.write_str("a provided component is invalid")
            }
            UpdateWebhookMessageErrorType::ContentInvalid => {
                f.write_str("message content is invalid")
            }
            UpdateWebhookMessageErrorType::EmbedTooLarge { .. } => {
                f.write_str("length of one of the embeds is too large")
            }
            UpdateWebhookMessageErrorType::TooManyEmbeds => {
                f.write_str("only 10 embeds may be provided")
            }
        }
    }
}

impl Error for UpdateWebhookMessageError {
    fn source(&self) -> Option<&(dyn Error + 'static)> {
        self.source
            .as_ref()
            .map(|source| &**source as &(dyn Error + 'static))
    }
}

/// Type of [`UpdateWebhookMessageError`] that occurred.
#[derive(Debug)]
#[non_exhaustive]
pub enum UpdateWebhookMessageErrorType {
    /// Content is over 2000 UTF-16 characters.
    ContentInvalid,
    /// Length of one of the embeds is over 6000 characters.
    EmbedTooLarge {
        /// Index of the embed that was too large.
        ///
        /// This can be used to index into the provided embeds to retrieve the
        /// invalid embed.
        index: usize,
    },
    /// An invalid message component was provided.
    ComponentInvalid {
        /// Additional details about the validation failure type.
        kind: ComponentValidationErrorType,
    },
    /// Too many message components were provided.
    ComponentCount {
        /// Number of components that were provided.
        count: usize,
    },
    /// Too many embeds were provided.
    ///
    /// A webhook can have up to 10 embeds.
    TooManyEmbeds,
}

#[derive(Serialize)]
struct UpdateWebhookMessageFields<'a> {
    #[serde(skip_serializing_if = "Option::is_none")]
    allowed_mentions: Option<AllowedMentions>,
    #[serde(skip_serializing_if = "request::slice_is_empty")]
    attachments: &'a [Attachment],
    #[serde(skip_serializing_if = "Option::is_none")]
    components: Option<NullableField<&'a [Component]>>,
    #[serde(skip_serializing_if = "Option::is_none")]
    content: Option<NullableField<&'a str>>,
    #[serde(skip_serializing_if = "Option::is_none")]
    embeds: Option<NullableField<&'a [Embed]>>,
    #[serde(skip_serializing_if = "Option::is_none")]
    payload_json: Option<&'a [u8]>,
}

/// Update a message created by a webhook.
///
/// A webhook's message must always have at least one embed or some amount of
/// content. If you wish to delete a webhook's message refer to
/// [`DeleteWebhookMessage`].
///
/// # Examples
///
/// Update a webhook's message by setting the content to `test <@3>` -
/// attempting to mention user ID 3 - and specifying that only that the user may
/// not be mentioned.
///
/// ```no_run
/// # use twilight_http::Client;
/// use twilight_model::{
///     channel::message::AllowedMentions,
///     id::Id,
/// };
///
/// # #[tokio::main]
/// # async fn main() -> Result<(), Box<dyn std::error::Error>> {
/// # let client = Client::new("token".to_owned());
/// client.update_webhook_message(Id::new(1).expect("non zero"), "token here", Id::new(2).expect("non zero"))
///     // By creating a default set of allowed mentions, no entity can be
///     // mentioned.
///     .allowed_mentions(AllowedMentions::default())
///     .content(Some("test <@3>"))?
///     .exec()
///     .await?;
/// # Ok(()) }
/// ```
///
/// [`DeleteWebhookMessage`]: super::DeleteWebhookMessage
#[must_use = "requests must be configured and executed"]
pub struct UpdateWebhookMessage<'a> {
    attachments: Cow<'a, [AttachmentFile<'a>]>,
    fields: UpdateWebhookMessageFields<'a>,
    http: &'a Client,
    message_id: Id<MessageMarker>,
    reason: Option<&'a str>,
    thread_id: Option<ChannelId>,
    token: &'a str,
    webhook_id: Id<WebhookMarker>,
}

impl<'a> UpdateWebhookMessage<'a> {
    /// Maximum number of embeds that a webhook's message may have.
    pub const EMBED_COUNT_LIMIT: usize = 10;

    pub(crate) const fn new(
        http: &'a Client,
        webhook_id: Id<WebhookMarker>,
        token: &'a str,
        message_id: Id<MessageMarker>,
    ) -> Self {
        Self {
            fields: UpdateWebhookMessageFields {
                allowed_mentions: None,
                attachments: &[],
                components: None,
                content: None,
                embeds: None,
                payload_json: None,
            },
            attachments: Cow::Borrowed(&[]),
            http,
            message_id,
            reason: None,
            thread_id: None,
            token,
            webhook_id,
        }
    }

    /// Set the allowed mentions in the message.
    pub fn allowed_mentions(mut self, allowed: AllowedMentions) -> Self {
        self.fields.allowed_mentions.replace(allowed);

        self
    }

    /// Specify multiple attachments already present in the target message to keep.
    ///
    /// If called, all unspecified attachments will be removed from the message.
    /// If not called, all attachments will be kept.
    pub const fn attachments(mut self, attachments: &'a [Attachment]) -> Self {
        self.fields.attachments = attachments;

        self
    }

    /// Add multiple [`Component`]s to a message.
    ///
    /// Calling this method multiple times will clear previous calls.
    ///
    /// Pass `None` to clear existing components.
    ///
    /// # Errors
    ///
    /// Returns an [`UpdateWebhookMessageErrorType::ComponentCount`] error
    /// type if too many components are provided.
    ///
    /// Returns an [`UpdateWebhookMessageErrorType::ComponentInvalid`] error
    /// type if one of the provided components is invalid.
    pub fn components(
        mut self,
        components: Option<&'a [Component]>,
    ) -> Result<Self, UpdateWebhookMessageError> {
        if let Some(components) = components.as_ref() {
            validate_inner::components(components).map_err(|source| {
                let (kind, inner_source) = source.into_parts();

                match kind {
                    ComponentValidationErrorType::ComponentCount { count } => {
                        UpdateWebhookMessageError {
                            kind: UpdateWebhookMessageErrorType::ComponentCount { count },
                            source: inner_source,
                        }
                    }
                    other => UpdateWebhookMessageError {
                        kind: UpdateWebhookMessageErrorType::ComponentInvalid { kind: other },
                        source: inner_source,
                    },
                }
            })?;
        }

        self.fields.components = Some(NullableField(components));

        Ok(self)
    }

    /// Set the content of the message.
    ///
    /// Pass `None` if you want to remove the message content.
    ///
    /// Note that if there is are no embeds then you will not be able to remove
    /// the content of the message.
    ///
    /// The maximum length is 2000 UTF-16 characters.
    ///
    /// # Errors
    ///
    /// Returns an [`UpdateWebhookMessageErrorType::ContentInvalid`] error type if
    /// the content length is too long.
    pub fn content(mut self, content: Option<&'a str>) -> Result<Self, UpdateWebhookMessageError> {
        if let Some(content_ref) = content {
            if !validate_inner::content_limit(content_ref) {
                return Err(UpdateWebhookMessageError {
                    kind: UpdateWebhookMessageErrorType::ContentInvalid,
                    source: None,
                });
            }
        }

        self.fields.content = Some(NullableField(content));

        Ok(self)
    }

    /// Set the list of embeds of the webhook's message.
    ///
    /// Pass `None` to remove all of the embeds.
    ///
    /// The maximum number of allowed embeds is defined by
    /// [`EMBED_COUNT_LIMIT`].
    ///
    /// The total character length of each embed must not exceed 6000
    /// characters. Additionally, the internal fields also have character
    /// limits. Refer to [the discord docs] for more information.
    ///
    /// # Examples
    ///
    /// Create an embed and update the message with the new embed. The content
    /// of the original message is unaffected and only the embed(s) are
    /// modified.
    ///
    /// ```no_run
    /// # use twilight_http::Client;
    /// use twilight_embed_builder::EmbedBuilder;
    /// use twilight_model::id::Id;
    ///
    /// # #[tokio::main] async fn main() -> Result<(), Box<dyn std::error::Error>> {
    /// # let client = Client::new("token".to_owned());
    /// let embed = EmbedBuilder::new()
    ///     .description("Powerful, flexible, and scalable ecosystem of Rust libraries for the Discord API.")
    ///     .title("Twilight")
    ///     .url("https://twilight.rs")
    ///     .build()?;
    ///
    /// client.update_webhook_message(Id::new(1).expect("non zero"), "token", Id::new(2).expect("non zero"))
    ///     .embeds(Some(&[embed]))?
    ///     .exec()
    ///     .await?;
    /// # Ok(()) }
    /// ```
    ///
    /// # Errors
    ///
    /// Returns an [`UpdateWebhookMessageErrorType::EmbedTooLarge`] error type
    /// if one of the embeds are too large.
    ///
    /// Returns an [`UpdateWebhookMessageErrorType::TooManyEmbeds`] error type
    /// if more than 10 embeds are provided.
    ///
    /// [the discord docs]: https://discord.com/developers/docs/resources/channel#embed-limits
    /// [`EMBED_COUNT_LIMIT`]: Self::EMBED_COUNT_LIMIT
    pub fn embeds(
        mut self,
        embeds: Option<&'a [Embed]>,
    ) -> Result<Self, UpdateWebhookMessageError> {
        if let Some(embeds_present) = embeds {
            if embeds_present.len() > Self::EMBED_COUNT_LIMIT {
                return Err(UpdateWebhookMessageError {
                    kind: UpdateWebhookMessageErrorType::TooManyEmbeds,
                    source: None,
                });
            }

            for (idx, embed) in embeds_present.iter().enumerate() {
                if let Err(source) = validate_inner::embed(embed) {
                    return Err(UpdateWebhookMessageError {
                        kind: UpdateWebhookMessageErrorType::EmbedTooLarge { index: idx },
                        source: Some(Box::new(source)),
                    });
                }
            }
        }

        self.fields.embeds = Some(NullableField(embeds));

        Ok(self)
    }

    /// Attach multiple files to the message.
    ///
    /// Calling this method will clear any previous calls.
    #[allow(clippy::missing_const_for_fn)] // False positive
    pub fn attach(mut self, attachments: &'a [AttachmentFile<'a>]) -> Self {
        self.attachments = Cow::Borrowed(attachments);

        self
    }

    /// Attach multiple files to the message.
    ///
    /// Calling this method will clear any previous calls.
    #[deprecated(since = "0.7.2", note = "Use attach instead")]
    pub fn files(mut self, files: &'a [(&'a str, &'a [u8])]) -> Self {
        self.attachments = Cow::Owned(AttachmentFile::from_pairs(files));

        self
    }

    /// JSON encoded body of any additional request fields.
    ///
    /// If this method is called, all other fields are ignored, except for
    /// [`files`]. See [Discord Docs/Create Message] and
    /// [`ExecuteWebhook::payload_json`].
    ///
    /// [`files`]: Self::files
    /// [`ExecuteWebhook::payload_json`]: super::ExecuteWebhook::payload_json
    /// [Discord Docs/Create Message]: https://discord.com/developers/docs/resources/channel#create-message-params
    pub const fn payload_json(mut self, payload_json: &'a [u8]) -> Self {
        self.fields.payload_json = Some(payload_json);

        self
    }

    /// Update in a thread belonging to the channel instead of the channel
    /// itself.
    pub fn thread_id(mut self, thread_id: ChannelId) -> Self {
        self.thread_id.replace(thread_id);

        self
    }

    // `self` needs to be consumed and the client returned due to parameters
    // being consumed in request construction.
    fn request(&mut self) -> Result<Request, HttpError> {
        let mut request = Request::builder(&Route::UpdateWebhookMessage {
            message_id: self.message_id.get(),
            thread_id: self.thread_id.map(ChannelId::get),
            token: self.token,
            webhook_id: self.webhook_id.get(),
        })
        .use_authorization_token(false);

        if !self.attachments.is_empty() || self.fields.payload_json.is_some() {
            let mut form = Form::new();

            if !self.attachments.is_empty() {
                for (index, attachment) in self.attachments.iter().enumerate() {
                    form.attach(
                        index as u64,
                        attachment.filename.as_bytes(),
                        attachment.file,
                    );
                }
            }

            if let Some(payload_json) = &self.fields.payload_json {
                form.payload_json(payload_json);
            } else {
                if self.fields.allowed_mentions.is_none() {
                    self.fields.allowed_mentions = self.http.default_allowed_mentions();
                }

                let body = crate::json::to_vec(&self.fields).map_err(HttpError::json)?;
                form.payload_json(&body);
            }

            request = request.form(form);
        } else {
            if self.fields.allowed_mentions.is_none() {
                self.fields.allowed_mentions = self.http.default_allowed_mentions();
            }

            request = request.json(&self.fields)?;
        }

        if let Some(reason) = self.reason.as_ref() {
            request = request.headers(request::audit_header(reason)?);
        }

        Ok(request.build())
    }

    /// Execute the request, returning a future resolving to a [`Response`].
    ///
    /// [`Response`]: crate::response::Response
    pub fn exec(mut self) -> ResponseFuture<EmptyBody> {
        match self.request() {
            Ok(request) => self.http.request(request),
            Err(source) => ResponseFuture::error(source),
        }
    }
}

impl<'a> AuditLogReason<'a> for UpdateWebhookMessage<'a> {
    fn reason(mut self, reason: &'a str) -> Result<Self, AuditLogReasonError> {
        self.reason.replace(AuditLogReasonError::validate(reason)?);

        Ok(self)
    }
}

#[cfg(test)]
mod tests {
    use super::{UpdateWebhookMessage, UpdateWebhookMessageFields};
    use crate::{
        client::Client,
        request::{AuditLogReason, NullableField, Request},
        routing::Route,
    };
<<<<<<< HEAD
    use twilight_model::id::Id;
=======
    use twilight_model::id::{ChannelId, MessageId, WebhookId};
>>>>>>> 957aed46

    #[test]
    fn test_request() {
        let client = Client::new("token".to_owned());
        let mut builder = UpdateWebhookMessage::new(
            &client,
            Id::new(1).expect("non zero"),
            "token",
            Id::new(2).expect("non zero"),
        )
        .content(Some("test"))
        .expect("'test' content couldn't be set")
        .thread_id(ChannelId::new(3).expect("non zero"))
        .reason("reason")
        .expect("'reason' is not a valid reason");
        let actual = builder.request().expect("failed to create request");

        let body = UpdateWebhookMessageFields {
            allowed_mentions: None,
            attachments: &[],
            components: None,
            content: Some(NullableField(Some("test"))),
            embeds: None,
            payload_json: None,
        };
        let route = Route::UpdateWebhookMessage {
            message_id: 2,
            thread_id: Some(3),
            token: "token",
            webhook_id: 1,
        };
        let expected = Request::builder(&route)
            .json(&body)
            .expect("failed to serialize body")
            .build();

        assert_eq!(expected.body, actual.body);
        assert_eq!(expected.path, actual.path);
    }
}<|MERGE_RESOLUTION|>--- conflicted
+++ resolved
@@ -20,14 +20,10 @@
 use twilight_model::{
     application::component::Component,
     channel::{embed::Embed, message::AllowedMentions, Attachment},
-<<<<<<< HEAD
     id::{
-        marker::{MessageMarker, WebhookMarker},
+        marker::{ChannelMarker, MessageMarker, WebhookMarker},
         Id,
     },
-=======
-    id::{ChannelId, MessageId, WebhookId},
->>>>>>> 957aed46
 };
 
 /// A webhook's message can not be updated as configured.
@@ -182,7 +178,7 @@
     http: &'a Client,
     message_id: Id<MessageMarker>,
     reason: Option<&'a str>,
-    thread_id: Option<ChannelId>,
+    thread_id: Option<Id<ChannelMarker>>,
     token: &'a str,
     webhook_id: Id<WebhookMarker>,
 }
@@ -413,7 +409,7 @@
 
     /// Update in a thread belonging to the channel instead of the channel
     /// itself.
-    pub fn thread_id(mut self, thread_id: ChannelId) -> Self {
+    pub fn thread_id(mut self, thread_id: Id<ChannelMarker>) -> Self {
         self.thread_id.replace(thread_id);
 
         self
@@ -424,7 +420,7 @@
     fn request(&mut self) -> Result<Request, HttpError> {
         let mut request = Request::builder(&Route::UpdateWebhookMessage {
             message_id: self.message_id.get(),
-            thread_id: self.thread_id.map(ChannelId::get),
+            thread_id: self.thread_id.map(Id::get),
             token: self.token,
             webhook_id: self.webhook_id.get(),
         })
@@ -497,11 +493,7 @@
         request::{AuditLogReason, NullableField, Request},
         routing::Route,
     };
-<<<<<<< HEAD
     use twilight_model::id::Id;
-=======
-    use twilight_model::id::{ChannelId, MessageId, WebhookId};
->>>>>>> 957aed46
 
     #[test]
     fn test_request() {
@@ -514,7 +506,7 @@
         )
         .content(Some("test"))
         .expect("'test' content couldn't be set")
-        .thread_id(ChannelId::new(3).expect("non zero"))
+        .thread_id(Id::new(3).expect("non zero"))
         .reason("reason")
         .expect("'reason' is not a valid reason");
         let actual = builder.request().expect("failed to create request");
