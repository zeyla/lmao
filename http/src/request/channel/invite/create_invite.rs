--- conflicted
+++ resolved
@@ -1,12 +1,7 @@
 use crate::{
     client::Client,
-<<<<<<< HEAD
-    error::Error as HttpError,
-    request::{self, validate_inner, AuditLogReason, AuditLogReasonError, Pending, Request},
-=======
-    request::{self, validate, AuditLogReason, AuditLogReasonError, Request},
+    request::{self, validate_inner, AuditLogReason, AuditLogReasonError, Request},
     response::ResponseFuture,
->>>>>>> 58166283
     routing::Route,
 };
 use serde::Serialize;
@@ -162,13 +157,8 @@
     /// println!("invite code: {}", invite.code);
     /// # Ok(()) }
     /// ```
-<<<<<<< HEAD
-    pub fn max_age(mut self, max_age: u64) -> Result<Self, CreateInviteError> {
+    pub const fn max_age(mut self, max_age: u64) -> Result<Self, CreateInviteError> {
         if !validate_inner::invite_max_age(max_age) {
-=======
-    pub const fn max_age(mut self, max_age: u64) -> Result<Self, CreateInviteError> {
-        if !validate::invite_max_age(max_age) {
->>>>>>> 58166283
             return Err(CreateInviteError {
                 kind: CreateInviteErrorType::MaxAgeTooOld,
             });
@@ -205,13 +195,8 @@
     /// println!("invite code: {}", invite.code);
     /// # Ok(()) }
     /// ```
-<<<<<<< HEAD
-    pub fn max_uses(mut self, max_uses: u64) -> Result<Self, CreateInviteError> {
+    pub const fn max_uses(mut self, max_uses: u64) -> Result<Self, CreateInviteError> {
         if !validate_inner::invite_max_uses(max_uses) {
-=======
-    pub const fn max_uses(mut self, max_uses: u64) -> Result<Self, CreateInviteError> {
-        if !validate::invite_max_uses(max_uses) {
->>>>>>> 58166283
             return Err(CreateInviteError {
                 kind: CreateInviteErrorType::MaxUsesTooLarge,
             });
