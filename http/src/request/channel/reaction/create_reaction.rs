use super::RequestReactionType;
use crate::{
    client::Client,
    error::Error,
    request::{Request, TryIntoRequest},
    response::{marker::EmptyBody, ResponseFuture},
    routing::Route,
};
use twilight_model::id::{
    marker::{ChannelMarker, MessageMarker},
    Id,
};

/// Create a reaction in a [`Id<ChannelMarker>`] on a [`Id<MessageMarker>`].
///
/// The reaction must be a variant of [`RequestReactionType`].
///
/// # Examples
/// ```rust,no_run
/// use twilight_http::{Client, request::channel::reaction::RequestReactionType};
/// use twilight_model::{
///     id::Id,
/// };
///
/// # #[tokio::main]
/// # async fn main() -> Result<(), Box<dyn std::error::Error>> {
/// let client = Client::new("my token".to_owned());
///
/// let channel_id = Id::new(123).expect("non zero");
/// let message_id = Id::new(456).expect("non zero");
/// let emoji = RequestReactionType::Unicode { name: "🌃" };
///
/// let reaction = client
///     .create_reaction(channel_id, message_id, &emoji)
///     .exec()
///     .await?;
/// # Ok(()) }
/// ```
#[must_use = "requests must be configured and executed"]
pub struct CreateReaction<'a> {
    channel_id: Id<ChannelMarker>,
    emoji: &'a RequestReactionType<'a>,
    http: &'a Client,
    message_id: Id<MessageMarker>,
}

impl<'a> CreateReaction<'a> {
    pub(crate) const fn new(
        http: &'a Client,
        channel_id: Id<ChannelMarker>,
        message_id: Id<MessageMarker>,
        emoji: &'a RequestReactionType<'a>,
    ) -> Self {
        Self {
            channel_id,
            emoji,
            http,
            message_id,
        }
    }

    /// Execute the request, returning a future resolving to a [`Response`].
    ///
    /// [`Response`]: crate::response::Response
    pub fn exec(self) -> ResponseFuture<EmptyBody> {
        let http = self.http;

        match self.try_into_request() {
            Ok(request) => http.request(request),
            Err(source) => ResponseFuture::error(source),
        }
    }
}

impl TryIntoRequest for CreateReaction<'_> {
    fn try_into_request(self) -> Result<Request, Error> {
        Ok(Request::from_route(&Route::CreateReaction {
            channel_id: self.channel_id.get(),
            emoji: self.emoji,
            message_id: self.message_id.get(),
        }))
    }
}

#[cfg(test)]
mod tests {
    #![allow(clippy::non_ascii_literal)]

    use super::CreateReaction;
    use crate::{
        request::{channel::reaction::RequestReactionType, Request, TryIntoRequest},
        routing::Route,
        Client,
    };
<<<<<<< HEAD
    use twilight_model::id::Id;
=======
    use std::error::Error;
    use twilight_model::id::{ChannelId, MessageId};
>>>>>>> 380aca34

    #[test]
    fn test_request() -> Result<(), Box<dyn Error>> {
        let client = Client::new("foo".to_owned());

        let emoji = RequestReactionType::Unicode { name: "🌃" };

        let builder = CreateReaction::new(
            &client,
            Id::new(123).expect("non zero"),
            Id::new(456).expect("non zero"),
            &emoji,
        );
        let actual = builder.try_into_request()?;

        let expected = Request::from_route(&Route::CreateReaction {
            channel_id: 123,
            emoji: &RequestReactionType::Unicode { name: "🌃" },
            message_id: 456,
        });

        assert_eq!(actual.path, expected.path);

        Ok(())
    }
}<|MERGE_RESOLUTION|>--- conflicted
+++ resolved
@@ -92,12 +92,8 @@
         routing::Route,
         Client,
     };
-<<<<<<< HEAD
+    use std::error::Error;
     use twilight_model::id::Id;
-=======
-    use std::error::Error;
-    use twilight_model::id::{ChannelId, MessageId};
->>>>>>> 380aca34
 
     #[test]
     fn test_request() -> Result<(), Box<dyn Error>> {
