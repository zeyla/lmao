--- conflicted
+++ resolved
@@ -1,14 +1,10 @@
 use crate::{
     client::Client,
     error::Error,
-<<<<<<< HEAD
     request::{
-        multipart, validate_inner, AuditLogReason, AuditLogReasonError, Form, Request,
-        TryIntoRequest,
+        multipart::{self, Form},
+        AuditLogReason, AuditLogReasonError, Request, TryIntoRequest,
     },
-=======
-    request::{multipart::Form, AuditLogReason, AuditLogReasonError, Request, TryIntoRequest},
->>>>>>> 04edac0f
     response::ResponseFuture,
     routing::Route,
 };
