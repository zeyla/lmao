--- conflicted
+++ resolved
@@ -59,13 +59,8 @@
     ///
     /// See [the Discord Docs/Emoji Object].
     ///
-<<<<<<< HEAD
     /// [the Discord Docs/Emoji Object]: https://discord.com/developers/docs/resources/emoji#emoji-object-emoji-structure
-    pub const fn roles(mut self, roles: &'a [RoleId]) -> Self {
-=======
-    /// [the discord docs]: https://discord.com/developers/docs/resources/emoji
     pub const fn roles(mut self, roles: &'a [Id<RoleMarker>]) -> Self {
->>>>>>> 128bd33f
         self.fields.roles = Some(roles);
 
         self
