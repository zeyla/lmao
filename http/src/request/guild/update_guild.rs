use crate::{
    client::Client,
    error::Error as HttpError,
    request::{self, AuditLogReason, Nullable, Request, TryIntoRequest},
    response::ResponseFuture,
    routing::Route,
};
use serde::Serialize;
use twilight_model::{
    guild::{
        DefaultMessageNotificationLevel, ExplicitContentFilter, PartialGuild, SystemChannelFlags,
        VerificationLevel,
    },
    id::{
        marker::{ChannelMarker, GuildMarker, UserMarker},
        Id,
    },
};
use twilight_validate::request::{
    audit_reason as validate_audit_reason, guild_name as validate_guild_name, ValidationError,
};

#[derive(Serialize)]
struct UpdateGuildFields<'a> {
    #[serde(skip_serializing_if = "Option::is_none")]
    afk_channel_id: Option<Nullable<Id<ChannelMarker>>>,
    #[serde(skip_serializing_if = "Option::is_none")]
    afk_timeout: Option<u64>,
    #[serde(skip_serializing_if = "Option::is_none")]
    banner: Option<Nullable<&'a str>>,
    #[serde(skip_serializing_if = "Option::is_none")]
    default_message_notifications: Option<Nullable<DefaultMessageNotificationLevel>>,
    #[serde(skip_serializing_if = "Option::is_none")]
    discovery_splash: Option<Nullable<&'a str>>,
    #[serde(skip_serializing_if = "Option::is_none")]
    explicit_content_filter: Option<Nullable<ExplicitContentFilter>>,
    #[serde(skip_serializing_if = "Option::is_none")]
    features: Option<&'a [&'a str]>,
<<<<<<< HEAD
    #[serde(skip_serializing_if = "Option::is_none")]
    icon: Option<NullableField<&'a str>>,
=======
    #[serde(
        serialize_with = "request::serialize_optional_nullable_image",
        skip_serializing_if = "Option::is_none"
    )]
    icon: Option<Nullable<&'a [u8]>>,
>>>>>>> 2ab853fa
    #[serde(skip_serializing_if = "Option::is_none")]
    name: Option<&'a str>,
    #[serde(skip_serializing_if = "Option::is_none")]
    owner_id: Option<Id<UserMarker>>,
    #[serde(skip_serializing_if = "Option::is_none")]
    splash: Option<Nullable<&'a str>>,
    #[serde(skip_serializing_if = "Option::is_none")]
    system_channel_id: Option<Nullable<Id<ChannelMarker>>>,
    #[serde(skip_serializing_if = "Option::is_none")]
    system_channel_flags: Option<Nullable<SystemChannelFlags>>,
    #[serde(skip_serializing_if = "Option::is_none")]
    verification_level: Option<Nullable<VerificationLevel>>,
    #[serde(skip_serializing_if = "Option::is_none")]
    rules_channel_id: Option<Nullable<Id<ChannelMarker>>>,
    #[serde(skip_serializing_if = "Option::is_none")]
    public_updates_channel_id: Option<Nullable<Id<ChannelMarker>>>,
    #[serde(skip_serializing_if = "Option::is_none")]
    preferred_locale: Option<Nullable<&'a str>>,
    #[serde(skip_serializing_if = "Option::is_none")]
    premium_progress_bar_enabled: Option<bool>,
}

/// Update a guild.
///
/// All endpoints are optional. See [Discord Docs/Modify Guild].
///
/// [Discord Docs/Modify Guild]: https://discord.com/developers/docs/resources/guild#modify-guild
#[must_use = "requests must be configured and executed"]
pub struct UpdateGuild<'a> {
    fields: UpdateGuildFields<'a>,
    guild_id: Id<GuildMarker>,
    http: &'a Client,
    reason: Option<&'a str>,
}

impl<'a> UpdateGuild<'a> {
    pub(crate) const fn new(http: &'a Client, guild_id: Id<GuildMarker>) -> Self {
        Self {
            fields: UpdateGuildFields {
                afk_channel_id: None,
                afk_timeout: None,
                banner: None,
                default_message_notifications: None,
                discovery_splash: None,
                explicit_content_filter: None,
                features: None,
                icon: None,
                name: None,
                owner_id: None,
                splash: None,
                system_channel_id: None,
                system_channel_flags: None,
                verification_level: None,
                rules_channel_id: None,
                public_updates_channel_id: None,
                preferred_locale: None,
                premium_progress_bar_enabled: None,
            },
            guild_id,
            http,
            reason: None,
        }
    }

    /// Set the voice channel where AFK voice users are sent.
    pub const fn afk_channel_id(mut self, afk_channel_id: Option<Id<ChannelMarker>>) -> Self {
        self.fields.afk_channel_id = Some(Nullable(afk_channel_id));

        self
    }

    /// Set how much time it takes for a voice user to be considered AFK.
    pub const fn afk_timeout(mut self, afk_timeout: u64) -> Self {
        self.fields.afk_timeout = Some(afk_timeout);

        self
    }

    /// Set the banner.
    ///
    /// This is a base64 encoded 16:9 PNG or JPEG image. Pass `None` to remove
    /// the banner.
    ///
    /// The server must have the `BANNER` feature.
    pub const fn banner(mut self, banner: Option<&'a str>) -> Self {
        self.fields.banner = Some(Nullable(banner));

        self
    }

    /// Set the default message notification level. See
    /// [Discord Docs/Create Guild] for more information.
    ///
    /// [Discord Docs/Create Guild]: https://discord.com/developers/docs/resources/guild#create-guild
    pub const fn default_message_notifications(
        mut self,
        default_message_notifications: Option<DefaultMessageNotificationLevel>,
    ) -> Self {
        self.fields.default_message_notifications = Some(Nullable(default_message_notifications));

        self
    }

    /// Set the guild's discovery splash image.
    ///
    /// Requires the guild to have the `DISCOVERABLE` feature enabled.
    pub const fn discovery_splash(mut self, discovery_splash: Option<&'a str>) -> Self {
        self.fields.discovery_splash = Some(Nullable(discovery_splash));

        self
    }

    /// Set the explicit content filter level.
    pub const fn explicit_content_filter(
        mut self,
        explicit_content_filter: Option<ExplicitContentFilter>,
    ) -> Self {
        self.fields.explicit_content_filter = Some(Nullable(explicit_content_filter));

        self
    }

    /// Set the enabled features of the guild.
    ///
    /// Attempting to add or remove the `COMMUNITY` feature requires the
    /// [`Permissions::ADMINISTRATOR`] permission.
    ///
    /// [`Permissions::ADMINISTRATOR`]: twilight_model::guild::Permissions::ADMINISTRATOR
    pub const fn features(mut self, features: &'a [&'a str]) -> Self {
        self.fields.features = Some(features);

        self
    }

    /// Set the icon.
    ///
    /// This must be a Data URI, in the form of
    /// `data:image/{type};base64,{data}` where `{type}` is the image MIME type
    /// and `{data}` is the base64-encoded image. See [Discord Docs/Image Data].
    ///
    /// [Discord Docs/Image Data]: https://discord.com/developers/docs/reference#image-data
<<<<<<< HEAD
    pub const fn icon(mut self, icon: Option<&'a str>) -> Self {
        self.fields.icon = Some(NullableField(icon));
=======
    pub const fn icon(mut self, icon: Option<&'a [u8]>) -> Self {
        self.fields.icon = Some(Nullable(icon));
>>>>>>> 2ab853fa

        self
    }

    /// Set the name of the guild.
    ///
    /// The minimum length is 1 UTF-16 character and the maximum is 100 UTF-16
    /// characters.
    ///
    /// # Errors
    ///
    /// Returns an error of type [`GuildName`] if the name length is too short
    /// or too long.
    ///
    /// [`GuildName`]: twilight_validate::request::ValidationErrorType::GuildName
    pub fn name(mut self, name: &'a str) -> Result<Self, ValidationError> {
        validate_guild_name(name)?;

        self.fields.name.replace(name);

        Ok(self)
    }

    /// Transfer ownership to another user.
    ///
    /// Only works if the current user is the owner.
    pub const fn owner_id(mut self, owner_id: Id<UserMarker>) -> Self {
        self.fields.owner_id = Some(owner_id);

        self
    }

    /// Set the guild's splash image.
    ///
    /// Requires the guild to have the `INVITE_SPLASH` feature enabled.
    pub const fn splash(mut self, splash: Option<&'a str>) -> Self {
        self.fields.splash = Some(Nullable(splash));

        self
    }

    /// Set the channel where events such as welcome messages are posted.
    pub const fn system_channel(mut self, system_channel_id: Option<Id<ChannelMarker>>) -> Self {
        self.fields.system_channel_id = Some(Nullable(system_channel_id));

        self
    }

    /// Set the guild's [`SystemChannelFlags`].
    pub const fn system_channel_flags(
        mut self,
        system_channel_flags: Option<SystemChannelFlags>,
    ) -> Self {
        self.fields.system_channel_flags = Some(Nullable(system_channel_flags));

        self
    }

    /// Set the rules channel.
    ///
    /// Requires the guild to be `PUBLIC`. See [Discord Docs/Modify Guild].
    ///
    /// [Discord Docs/Modify Guild]: https://discord.com/developers/docs/resources/guild#modify-guild
    pub const fn rules_channel(mut self, rules_channel_id: Option<Id<ChannelMarker>>) -> Self {
        self.fields.rules_channel_id = Some(Nullable(rules_channel_id));

        self
    }

    /// Set the public updates channel.
    ///
    /// Requires the guild to be `PUBLIC`.
    pub const fn public_updates_channel(
        mut self,
        public_updates_channel_id: Option<Id<ChannelMarker>>,
    ) -> Self {
        self.fields.public_updates_channel_id = Some(Nullable(public_updates_channel_id));

        self
    }

    /// Set the preferred locale for the guild.
    ///
    /// Defaults to `en-US`. Requires the guild to be `PUBLIC`.
    pub const fn preferred_locale(mut self, preferred_locale: Option<&'a str>) -> Self {
        self.fields.preferred_locale = Some(Nullable(preferred_locale));

        self
    }

    /// Set the verification level.
    ///
    /// See [Discord Docs/Guild Object].
    ///
    /// [Discord Docs/Guild Object]: https://discord.com/developers/docs/resources/guild#guild-object-verification-level
    pub const fn verification_level(
        mut self,
        verification_level: Option<VerificationLevel>,
    ) -> Self {
        self.fields.verification_level = Some(Nullable(verification_level));

        self
    }

    /// Set whether the premium progress bar is enabled.
    pub const fn premium_progress_bar_enabled(
        mut self,
        premium_progress_bar_enabled: bool,
    ) -> Self {
        self.fields.premium_progress_bar_enabled = Some(premium_progress_bar_enabled);

        self
    }

    /// Execute the request, returning a future resolving to a [`Response`].
    ///
    /// [`Response`]: crate::response::Response
    pub fn exec(self) -> ResponseFuture<PartialGuild> {
        let http = self.http;

        match self.try_into_request() {
            Ok(request) => http.request(request),
            Err(source) => ResponseFuture::error(source),
        }
    }
}

impl<'a> AuditLogReason<'a> for UpdateGuild<'a> {
    fn reason(mut self, reason: &'a str) -> Result<Self, ValidationError> {
        validate_audit_reason(reason)?;

        self.reason.replace(reason);

        Ok(self)
    }
}

impl TryIntoRequest for UpdateGuild<'_> {
    fn try_into_request(self) -> Result<Request, HttpError> {
        let mut request = Request::builder(&Route::UpdateGuild {
            guild_id: self.guild_id.get(),
        });

        request = request.json(&self.fields)?;

        if let Some(reason) = &self.reason {
            let header = request::audit_header(reason)?;

            request = request.headers(header);
        }

        Ok(request.build())
    }
}<|MERGE_RESOLUTION|>--- conflicted
+++ resolved
@@ -36,16 +36,8 @@
     explicit_content_filter: Option<Nullable<ExplicitContentFilter>>,
     #[serde(skip_serializing_if = "Option::is_none")]
     features: Option<&'a [&'a str]>,
-<<<<<<< HEAD
-    #[serde(skip_serializing_if = "Option::is_none")]
-    icon: Option<NullableField<&'a str>>,
-=======
-    #[serde(
-        serialize_with = "request::serialize_optional_nullable_image",
-        skip_serializing_if = "Option::is_none"
-    )]
-    icon: Option<Nullable<&'a [u8]>>,
->>>>>>> 2ab853fa
+    #[serde(skip_serializing_if = "Option::is_none")]
+    icon: Option<Nullable<&'a str>>,
     #[serde(skip_serializing_if = "Option::is_none")]
     name: Option<&'a str>,
     #[serde(skip_serializing_if = "Option::is_none")]
@@ -187,13 +179,8 @@
     /// and `{data}` is the base64-encoded image. See [Discord Docs/Image Data].
     ///
     /// [Discord Docs/Image Data]: https://discord.com/developers/docs/reference#image-data
-<<<<<<< HEAD
     pub const fn icon(mut self, icon: Option<&'a str>) -> Self {
-        self.fields.icon = Some(NullableField(icon));
-=======
-    pub const fn icon(mut self, icon: Option<&'a [u8]>) -> Self {
         self.fields.icon = Some(Nullable(icon));
->>>>>>> 2ab853fa
 
         self
     }
