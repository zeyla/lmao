--- conflicted
+++ resolved
@@ -36,15 +36,10 @@
     afk_timeout: Option<u64>,
     default_message_notifications: Option<DefaultMessageNotificationLevel>,
     explicit_content_filter: Option<ExplicitContentFilter>,
-<<<<<<< HEAD
-    icon: Option<String>,
+    icon: Option<Cow<'a, str>>,
     #[serde(skip_serializing_if = "Option::is_none")]
-    name: Option<String>,
+    name: Option<Cow<'a, str>>,
     #[serde(skip_serializing_if = "Option::is_none")]
-=======
-    icon: Option<Cow<'a, str>>,
-    name: Option<Cow<'a, str>>,
->>>>>>> 9ddd697c
     owner_id: Option<UserId>,
     region: Option<Cow<'a, str>>,
     splash: Option<Cow<'a, str>>,
