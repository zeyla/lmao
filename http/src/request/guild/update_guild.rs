--- conflicted
+++ resolved
@@ -1,14 +1,7 @@
 use crate::{
     client::Client,
-<<<<<<< HEAD
-    error::Error as HttpError,
-    request::{
-        self, validate_inner, AuditLogReason, AuditLogReasonError, NullableField, Pending, Request,
-    },
-=======
-    request::{self, validate, AuditLogReason, AuditLogReasonError, NullableField, Request},
+    request::{self, validate_inner, AuditLogReason, AuditLogReasonError, NullableField, Request},
     response::ResponseFuture,
->>>>>>> 58166283
     routing::Route,
 };
 use serde::Serialize;
@@ -236,17 +229,8 @@
     ///
     /// Returns an [`UpdateGuildErrorType::NameInvalid`] error type if the name
     /// length is too short or too long.
-<<<<<<< HEAD
-    pub fn name(self, name: impl Into<String>) -> Result<Self, UpdateGuildError> {
-        self._name(name.into())
-    }
-
-    fn _name(mut self, name: String) -> Result<Self, UpdateGuildError> {
-        if !validate_inner::guild_name(&name) {
-=======
     pub fn name(mut self, name: &'a str) -> Result<Self, UpdateGuildError> {
-        if !validate::guild_name(name) {
->>>>>>> 58166283
+        if !validate_inner::guild_name(name) {
             return Err(UpdateGuildError {
                 kind: UpdateGuildErrorType::NameInvalid,
             });
