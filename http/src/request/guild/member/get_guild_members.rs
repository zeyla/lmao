--- conflicted
+++ resolved
@@ -1,12 +1,7 @@
 use crate::{
     client::Client,
-<<<<<<< HEAD
-    error::Error as HttpError,
-    request::{validate_inner, Pending, Request},
-=======
-    request::{validate, Request},
+    request::{validate_inner, Request},
     response::{marker::MemberListBody, ResponseFuture},
->>>>>>> 58166283
     routing::Route,
 };
 use std::{
@@ -130,13 +125,8 @@
     ///
     /// Returns a [`GetGuildMembersErrorType::LimitInvalid`] error type if the
     /// limit is 0 or greater than 1000.
-<<<<<<< HEAD
-    pub fn limit(mut self, limit: u64) -> Result<Self, GetGuildMembersError> {
+    pub const fn limit(mut self, limit: u64) -> Result<Self, GetGuildMembersError> {
         if !validate_inner::get_guild_members_limit(limit) {
-=======
-    pub const fn limit(mut self, limit: u64) -> Result<Self, GetGuildMembersError> {
-        if !validate::get_guild_members_limit(limit) {
->>>>>>> 58166283
             return Err(GetGuildMembersError {
                 kind: GetGuildMembersErrorType::LimitInvalid { limit },
             });
