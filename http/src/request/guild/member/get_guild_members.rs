--- conflicted
+++ resolved
@@ -1,82 +1,17 @@
 use crate::{
     client::Client,
-<<<<<<< HEAD
-    request::Request,
+    error::Error as HttpError,
+    request::{Request, TryIntoRequest},
     response::{marker::MemberListBody, ResponseFuture},
     routing::Route,
-};
-use twilight_model::id::{GuildId, UserId};
-use twilight_validate::misc::{
-    get_guild_members_limit as validate_get_guild_members_limit, ValidationError,
-};
-=======
-    error::Error as HttpError,
-    request::{validate_inner, Request, TryIntoRequest},
-    response::{marker::MemberListBody, ResponseFuture},
-    routing::Route,
-};
-use std::{
-    error::Error,
-    fmt::{Display, Formatter, Result as FmtResult},
 };
 use twilight_model::id::{
     marker::{GuildMarker, UserMarker},
     Id,
 };
-
-/// The error created when the members can not be fetched as configured.
-#[derive(Debug)]
-pub struct GetGuildMembersError {
-    kind: GetGuildMembersErrorType,
-}
-
-impl GetGuildMembersError {
-    /// Immutable reference to the type of error that occurred.
-    #[must_use = "retrieving the type has no effect if left unused"]
-    pub const fn kind(&self) -> &GetGuildMembersErrorType {
-        &self.kind
-    }
-
-    /// Consume the error, returning the source error if there is any.
-    #[allow(clippy::unused_self)]
-    #[must_use = "consuming the error and retrieving the source has no effect if left unused"]
-    pub fn into_source(self) -> Option<Box<dyn Error + Send + Sync>> {
-        None
-    }
-
-    /// Consume the error, returning the owned error type and the source error.
-    #[must_use = "consuming the error into its parts has no effect if left unused"]
-    pub fn into_parts(
-        self,
-    ) -> (
-        GetGuildMembersErrorType,
-        Option<Box<dyn Error + Send + Sync>>,
-    ) {
-        (self.kind, None)
-    }
-}
-
-impl Display for GetGuildMembersError {
-    fn fmt(&self, f: &mut Formatter<'_>) -> FmtResult {
-        match &self.kind {
-            GetGuildMembersErrorType::LimitInvalid { .. } => f.write_str("the limit is invalid"),
-        }
-    }
-}
-
-impl Error for GetGuildMembersError {}
-
-/// Type of [`GetGuildMembersError`] that occurred.
-#[derive(Debug)]
-#[non_exhaustive]
-pub enum GetGuildMembersErrorType {
-    /// The limit is either 0 or more than 1000.
-    LimitInvalid {
-        /// Provided limit.
-        limit: u64,
-    },
-}
->>>>>>> 6916bd96
+use twilight_validate::misc::{
+    get_guild_members_limit as validate_get_guild_members_limit, ValidationError,
+};
 
 struct GetGuildMembersFields {
     after: Option<Id<UserMarker>>,
