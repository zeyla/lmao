use crate::{
    client::Client,
<<<<<<< HEAD
    error::Error as HttpError,
    request::{validate_inner, Pending, Request},
=======
    request::{validate, Request},
    response::ResponseFuture,
>>>>>>> 58166283
    routing::Route,
};
use std::{
    error::Error,
    fmt::{Display, Formatter, Result as FmtResult},
};
use twilight_model::{
    guild::audit_log::{AuditLog, AuditLogEventType},
    id::{GuildId, UserId},
};

/// The error returned when the audit log can not be requested as configured.
#[derive(Debug)]
pub struct GetAuditLogError {
    kind: GetAuditLogErrorType,
}

impl GetAuditLogError {
    /// Immutable reference to the type of error that occurred.
    #[must_use = "retrieving the type has no effect if left unused"]
    pub const fn kind(&self) -> &GetAuditLogErrorType {
        &self.kind
    }

    /// Consume the error, returning the source error if there is any.
    #[allow(clippy::unused_self)]
    #[must_use = "consuming the error and retrieving the source has no effect if left unused"]
    pub fn into_source(self) -> Option<Box<dyn Error + Send + Sync>> {
        None
    }

    /// Consume the error, returning the owned error type and the source error.
    #[must_use = "consuming the error into its parts has no effect if left unused"]
    pub fn into_parts(self) -> (GetAuditLogErrorType, Option<Box<dyn Error + Send + Sync>>) {
        (self.kind, None)
    }
}

impl Display for GetAuditLogError {
    fn fmt(&self, f: &mut Formatter<'_>) -> FmtResult {
        match &self.kind {
            GetAuditLogErrorType::LimitInvalid => f.write_str("the limit is invalid"),
        }
    }
}

impl Error for GetAuditLogError {}

/// Type of [`GetAuditLogError`] that occurred.
#[derive(Debug)]
#[non_exhaustive]
pub enum GetAuditLogErrorType {
    /// The limit is either 0 or more than 100.
    LimitInvalid,
}

struct GetAuditLogFields {
    action_type: Option<AuditLogEventType>,
    before: Option<u64>,
    limit: Option<u64>,
    user_id: Option<UserId>,
}

/// Get the audit log for a guild.
///
/// # Examples
///
/// ```rust,no_run
/// use twilight_http::Client;
/// use twilight_model::id::GuildId;
///
/// # #[tokio::main]
/// # async fn main() -> Result<(), Box<dyn std::error::Error>> {
/// let client = Client::new("token".to_owned());
///
/// let guild_id = GuildId(101);
/// let audit_log = client
///     .audit_log(guild_id)
///     .exec()
///     .await?
///     .model()
///     .await?;
///
/// for entry in audit_log.entries {
///     println!("ID: {}", entry.id);
///     println!("  Action Type: {}", entry.action_type as u8);
///     println!("  Changes:");
///
///     for change in entry.changes {
///         println!("{:?}", change);
///     }
/// }
/// # Ok(()) }
/// ```
pub struct GetAuditLog<'a> {
    fields: GetAuditLogFields,
    guild_id: GuildId,
    http: &'a Client,
}

impl<'a> GetAuditLog<'a> {
    pub(crate) const fn new(http: &'a Client, guild_id: GuildId) -> Self {
        Self {
            fields: GetAuditLogFields {
                action_type: None,
                before: None,
                limit: None,
                user_id: None,
            },
            guild_id,
            http,
        }
    }

    /// Filter by an action type.
    pub const fn action_type(mut self, action_type: AuditLogEventType) -> Self {
        self.fields.action_type = Some(action_type);

        self
    }

    /// Get audit log entries before the entry specified.
    pub const fn before(mut self, before: u64) -> Self {
        self.fields.before = Some(before);

        self
    }

    /// Set the maximum number of audit logs to retrieve.
    ///
    /// The minimum is 1 and the maximum is 100.
    ///
    /// # Errors
    ///
    /// Returns a [`GetAuditLogErrorType::LimitInvalid`] error type if the
    /// `limit` is 0 or greater than 100.
<<<<<<< HEAD
    pub fn limit(mut self, limit: u64) -> Result<Self, GetAuditLogError> {
        if !validate_inner::get_audit_log_limit(limit) {
=======
    pub const fn limit(mut self, limit: u64) -> Result<Self, GetAuditLogError> {
        if !validate::get_audit_log_limit(limit) {
>>>>>>> 58166283
            return Err(GetAuditLogError {
                kind: GetAuditLogErrorType::LimitInvalid,
            });
        }

        self.fields.limit = Some(limit);

        Ok(self)
    }

    /// Filter audit log for entries from a user.
    ///
    /// This is the user who did the auditable action, not the target of the auditable action.
    pub const fn user_id(mut self, user_id: UserId) -> Self {
        self.fields.user_id = Some(user_id);

        self
    }

    /// Execute the request, returning a future resolving to a [`Response`].
    ///
    /// [`Response`]: crate::response::Response
    pub fn exec(self) -> ResponseFuture<AuditLog> {
        let request = Request::from_route(&Route::GetAuditLogs {
            action_type: self.fields.action_type.map(|x| x as u64),
            before: self.fields.before,
            guild_id: self.guild_id.0,
            limit: self.fields.limit,
            user_id: self.fields.user_id.map(|x| x.0),
        });

        self.http.request(request)
    }
}<|MERGE_RESOLUTION|>--- conflicted
+++ resolved
@@ -1,12 +1,7 @@
 use crate::{
     client::Client,
-<<<<<<< HEAD
-    error::Error as HttpError,
-    request::{validate_inner, Pending, Request},
-=======
-    request::{validate, Request},
+    request::{validate_inner, Request},
     response::ResponseFuture,
->>>>>>> 58166283
     routing::Route,
 };
 use std::{
@@ -143,13 +138,8 @@
     ///
     /// Returns a [`GetAuditLogErrorType::LimitInvalid`] error type if the
     /// `limit` is 0 or greater than 100.
-<<<<<<< HEAD
-    pub fn limit(mut self, limit: u64) -> Result<Self, GetAuditLogError> {
+    pub const fn limit(mut self, limit: u64) -> Result<Self, GetAuditLogError> {
         if !validate_inner::get_audit_log_limit(limit) {
-=======
-    pub const fn limit(mut self, limit: u64) -> Result<Self, GetAuditLogError> {
-        if !validate::get_audit_log_limit(limit) {
->>>>>>> 58166283
             return Err(GetAuditLogError {
                 kind: GetAuditLogErrorType::LimitInvalid,
             });
