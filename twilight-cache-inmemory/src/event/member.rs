use crate::{
    config::ResourceType,
    model::{member::ComputedInteractionMemberFields, CachedMember},
    InMemoryCache, UpdateCache,
};
use std::borrow::Cow;
use twilight_model::{
    application::interaction::application_command::InteractionMember,
    gateway::payload::incoming::{MemberAdd, MemberChunk, MemberRemove, MemberUpdate},
    guild::{Member, PartialMember},
    id::{
        marker::{GuildMarker, UserMarker},
        Id,
    },
};

impl InMemoryCache {
    pub(crate) fn cache_members(
        &self,
        guild_id: Id<GuildMarker>,
        members: impl IntoIterator<Item = Member>,
    ) {
        for member in members {
            self.cache_member(guild_id, member);
        }
    }

    pub(crate) fn cache_member(&self, guild_id: Id<GuildMarker>, member: Member) {
        let member_id = member.user.id;
        let id = (guild_id, member_id);

        if let Some(m) = self.members.get(&id) {
            if *m == member {
                return;
            }
        }

        self.cache_user(Cow::Borrowed(&member.user), Some(guild_id));
        let cached = CachedMember::from_model(member);
        self.members.insert(id, cached);
        self.guild_members
            .entry(guild_id)
            .or_default()
            .insert(member_id);
    }

    pub(crate) fn cache_borrowed_partial_member(
        &self,
        guild_id: Id<GuildMarker>,
        member: &PartialMember,
        user_id: Id<UserMarker>,
    ) {
        let id = (guild_id, user_id);

        if let Some(m) = self.members.get(&id) {
            if &*m == member {
                return;
            }
        }

        self.guild_members
            .entry(guild_id)
            .or_default()
            .insert(user_id);

        let cached = CachedMember::from_partial_member(user_id, member.clone());
        self.members.insert(id, cached);
    }

    pub(crate) fn cache_borrowed_interaction_member(
        &self,
        guild_id: Id<GuildMarker>,
        member: &InteractionMember,
        user_id: Id<UserMarker>,
    ) {
        let id = (guild_id, user_id);

        let (avatar, deaf, mute) = match self.members.get(&id) {
            Some(m) if &*m == member => return,
            Some(m) => (m.avatar(), m.deaf(), m.mute()),
            None => (None, None, None),
        };

        self.guild_members
            .entry(guild_id)
            .or_default()
            .insert(user_id);

        let cached = CachedMember::from_interaction_member(
            user_id,
            member.clone(),
            ComputedInteractionMemberFields { avatar, deaf, mute },
        );

        self.members.insert(id, cached);
    }
}

impl UpdateCache for MemberAdd {
    fn update(&self, cache: &InMemoryCache) {
        if cache.wants(ResourceType::GUILD) {
            if let Some(mut guild) = cache.guilds.get_mut(&self.guild_id) {
                guild.member_count = guild.member_count.map(|count| count + 1);
            }
        }

        if !cache.wants(ResourceType::MEMBER) {
            return;
        }

<<<<<<< HEAD
        cache.cache_member(self.guild_id, self.member.clone());

        cache
            .guild_members
            .entry(self.guild_id)
            .or_default()
            .insert(self.member.user.id);
=======
        cache.cache_member(self.guild_id, self.0.clone());
>>>>>>> 46dd3220
    }
}

impl UpdateCache for MemberChunk {
    fn update(&self, cache: &InMemoryCache) {
        if !cache.wants(ResourceType::MEMBER) {
            return;
        }

        if self.members.is_empty() {
            return;
        }

        cache.cache_members(self.guild_id, self.members.clone());
    }
}

impl UpdateCache for MemberRemove {
    fn update(&self, cache: &InMemoryCache) {
        if cache.wants(ResourceType::GUILD) {
            if let Some(mut guild) = cache.guilds.get_mut(&self.guild_id) {
                guild.member_count = guild.member_count.map(|count| count - 1);
            }
        }

        if !cache.wants(ResourceType::MEMBER) {
            return;
        }

        cache.members.remove(&(self.guild_id, self.user.id));

        if let Some(mut members) = cache.guild_members.get_mut(&self.guild_id) {
            members.remove(&self.user.id);
        }

        // Avoid a deadlock by mutating the user, dropping the lock to the map,
        // and then removing the user later if they are in no guilds.
        let mut remove_user = false;

        if let Some(mut user_guilds) = cache.user_guilds.get_mut(&self.user.id) {
            user_guilds.remove(&self.guild_id);

            remove_user = user_guilds.is_empty();
        }

        if remove_user {
            cache.users.remove(&self.user.id);
        }
    }
}

impl UpdateCache for MemberUpdate {
    fn update(&self, cache: &InMemoryCache) {
        if !cache.wants(ResourceType::MEMBER) {
            return;
        }

        let key = (self.guild_id, self.user.id);

        let mut member = if let Some(member) = cache.members.get_mut(&key) {
            member
        } else {
            return;
        };

        member.avatar = self.avatar;
        member.deaf = self.deaf.or_else(|| member.deaf());
        member.mute = self.mute.or_else(|| member.mute());
        member.nick = self.nick.clone();
        member.roles = self.roles.clone();
        member.joined_at = self.joined_at;
        member.pending = self.pending;
        member.communication_disabled_until = self.communication_disabled_until;
    }
}

#[cfg(test)]
mod tests {
    use crate::{test, InMemoryCache};
    use std::borrow::Cow;
    use twilight_model::{gateway::payload::incoming::MemberRemove, id::Id};

    #[test]
    fn cache_guild_member() {
        let cache = InMemoryCache::new();

        // Single inserts
        {
            let guild_1_user_ids = (1..=10).map(Id::new).collect::<Vec<_>>();
            let guild_1_members = guild_1_user_ids
                .iter()
                .copied()
                .map(test::member)
                .collect::<Vec<_>>();

            for member in guild_1_members {
                cache.cache_member(Id::new(1), member);
            }

            // Check for the cached guild members ids
            let cached_roles = cache.guild_members(Id::new(1)).unwrap();
            assert_eq!(cached_roles.len(), guild_1_user_ids.len());
            assert!(guild_1_user_ids.iter().all(|id| cached_roles.contains(id)));

            // Check for the cached members
            assert!(guild_1_user_ids
                .iter()
                .all(|id| cache.member(Id::new(1), *id).is_some()));

            // Check for the cached users
            assert!(guild_1_user_ids.iter().all(|id| cache.user(*id).is_some()));
        }

        // Bulk inserts
        {
            let guild_2_user_ids = (1..=10).map(Id::new).collect::<Vec<_>>();
            let guild_2_members = guild_2_user_ids
                .iter()
                .copied()
                .map(test::member)
                .collect::<Vec<_>>();
            cache.cache_members(Id::new(2), guild_2_members);

            // Check for the cached guild members ids
            let cached_roles = cache.guild_members(Id::new(1)).unwrap();
            assert_eq!(cached_roles.len(), guild_2_user_ids.len());
            assert!(guild_2_user_ids.iter().all(|id| cached_roles.contains(id)));

            // Check for the cached members
            assert!(guild_2_user_ids
                .iter()
                .copied()
                .all(|id| cache.member(Id::new(1), id).is_some()));

            // Check for the cached users
            assert!(guild_2_user_ids.iter().all(|id| cache.user(*id).is_some()));
        }
    }

    #[test]
    fn cache_user_guild_state() {
        let user_id = Id::new(2);
        let cache = InMemoryCache::new();
        cache.cache_user(Cow::Owned(test::user(user_id)), Some(Id::new(1)));

        // Test the guild's ID is the only one in the user's set of guilds.
        {
            let user_guilds = cache.user_guilds(user_id).unwrap();
            assert!(user_guilds.contains(&Id::new(1)));
            assert_eq!(1, user_guilds.len());
        }

        // Test that a second guild will cause 2 in the set.
        cache.cache_user(Cow::Owned(test::user(user_id)), Some(Id::new(3)));

        {
            let user_guilds = cache.user_guilds(user_id).unwrap();
            assert!(user_guilds.contains(&Id::new(3)));
            assert_eq!(2, user_guilds.len());
        }

        // Test that removing a user from a guild will cause the ID to be
        // removed from the set, leaving the other ID.
        cache.update(&MemberRemove {
            guild_id: Id::new(3),
            user: test::user(user_id),
        });

        {
            let user_guilds = cache.user_guilds(user_id).unwrap();
            assert!(!user_guilds.contains(&Id::new(3)));
            assert_eq!(1, user_guilds.len());
        }

        // Test that removing the user from its last guild removes the user's
        // entry.
        cache.update(&MemberRemove {
            guild_id: Id::new(1),
            user: test::user(user_id),
        });
        assert!(!cache.users.contains_key(&user_id));
    }
}<|MERGE_RESOLUTION|>--- conflicted
+++ resolved
@@ -108,17 +108,7 @@
             return;
         }
 
-<<<<<<< HEAD
         cache.cache_member(self.guild_id, self.member.clone());
-
-        cache
-            .guild_members
-            .entry(self.guild_id)
-            .or_default()
-            .insert(self.member.user.id);
-=======
-        cache.cache_member(self.guild_id, self.0.clone());
->>>>>>> 46dd3220
     }
 }
 
