use crate::{
    datetime::Timestamp,
    guild::member::{Member, OptionalMemberDeserializer},
    id::{ChannelId, GuildId, UserId},
};
use serde::{
    de::{Deserializer, Error as DeError, IgnoredAny, MapAccess, Visitor},
    Deserialize, Serialize,
};
use std::fmt::{Formatter, Result as FmtResult};

#[allow(clippy::struct_excessive_bools)]
#[derive(Clone, Debug, Eq, Hash, PartialEq, Serialize)]
pub struct VoiceState {
    pub channel_id: Option<ChannelId>,
    pub deaf: bool,
    #[serde(skip_serializing_if = "Option::is_none")]
    pub guild_id: Option<GuildId>,
    #[serde(skip_serializing_if = "Option::is_none")]
    pub member: Option<Member>,
    pub mute: bool,
    pub self_deaf: bool,
    pub self_mute: bool,
    /// Whether this user is streaming via "Go Live".
    #[serde(default)]
    pub self_stream: bool,
    pub session_id: String,
    pub suppress: bool,
    #[serde(skip_serializing_if = "Option::is_none")]
    pub token: Option<String>,
    pub user_id: UserId,
    /// When the user requested to speak.
    ///
    /// # serde
    ///
    /// This is serialized as an ISO 8601 timestamp in the format of
    /// "2021-01-01T01-01-01.010000+00:00".
    pub request_to_speak_timestamp: Option<Timestamp>,
}

#[derive(Debug, Deserialize)]
#[serde(field_identifier, rename_all = "snake_case")]
enum Field {
    ChannelId,
    Deaf,
    GuildId,
    Member,
    Mute,
    SelfDeaf,
    SelfMute,
    SelfStream,
    SessionId,
    Suppress,
    Token,
    UserId,
    RequestToSpeakTimestamp,
}

struct VoiceStateVisitor;

impl<'de> Visitor<'de> for VoiceStateVisitor {
    type Value = VoiceState;

    fn expecting(&self, f: &mut Formatter<'_>) -> FmtResult {
        f.write_str("struct VoiceState")
    }

    #[allow(clippy::too_many_lines)]
    fn visit_map<V: MapAccess<'de>>(self, mut map: V) -> Result<Self::Value, V::Error> {
        let mut channel_id = None;
        let mut deaf = None;
        let mut guild_id = None;
        let mut member = None;
        let mut mute = None;
        let mut self_deaf = None;
        let mut self_mute = None;
        let mut self_stream = None;
        let mut session_id = None;
        let mut suppress = None;
        let mut token = None;
        let mut user_id = None;
        let mut request_to_speak_timestamp = None;

        let span = tracing::trace_span!("deserializing voice state");
        let _span_enter = span.enter();

        loop {
            let span_child = tracing::trace_span!("iterating over element");
            let _span_child_enter = span_child.enter();

            let key = match map.next_key() {
                Ok(Some(key)) => {
                    tracing::trace!(?key, "found key");

                    key
                }
                Ok(None) => break,
                Err(why) => {
                    // Encountered when we run into an unknown key.
                    map.next_value::<IgnoredAny>()?;

                    tracing::trace!("ran into an unknown key: {:?}", why);

                    continue;
                }
            };

            match key {
                Field::ChannelId => {
                    if channel_id.is_some() {
                        return Err(DeError::duplicate_field("channel_id"));
                    }

                    channel_id = map.next_value()?;
                }
                Field::Deaf => {
                    if deaf.is_some() {
                        return Err(DeError::duplicate_field("deaf"));
                    }

                    deaf = Some(map.next_value()?);
                }
                Field::GuildId => {
                    if guild_id.is_some() {
                        return Err(DeError::duplicate_field("guild_id"));
                    }

                    guild_id = map.next_value()?;
                }
                Field::Member => {
                    if member.is_some() {
                        return Err(DeError::duplicate_field("member"));
                    }

                    let deserializer =
                        OptionalMemberDeserializer::new(GuildId::new(1).expect("non zero"));

                    member = map.next_value_seed(deserializer)?;
                }
                Field::Mute => {
                    if mute.is_some() {
                        return Err(DeError::duplicate_field("mute"));
                    }

                    mute = Some(map.next_value()?);
                }
                Field::SelfDeaf => {
                    if self_deaf.is_some() {
                        return Err(DeError::duplicate_field("self_deaf"));
                    }

                    self_deaf = Some(map.next_value()?);
                }
                Field::SelfMute => {
                    if self_mute.is_some() {
                        return Err(DeError::duplicate_field("self_mute"));
                    }

                    self_mute = Some(map.next_value()?);
                }
                Field::SelfStream => {
                    if self_stream.is_some() {
                        return Err(DeError::duplicate_field("self_stream"));
                    }

                    self_stream = Some(map.next_value()?);
                }
                Field::SessionId => {
                    if session_id.is_some() {
                        return Err(DeError::duplicate_field("session_id"));
                    }

                    session_id = Some(map.next_value()?);
                }
                Field::Suppress => {
                    if suppress.is_some() {
                        return Err(DeError::duplicate_field("suppress"));
                    }

                    suppress = Some(map.next_value()?);
                }
                Field::Token => {
                    if token.is_some() {
                        return Err(DeError::duplicate_field("token"));
                    }

                    token = map.next_value()?;
                }
                Field::UserId => {
                    if user_id.is_some() {
                        return Err(DeError::duplicate_field("user_id"));
                    }

                    user_id = Some(map.next_value()?);
                }
                Field::RequestToSpeakTimestamp => {
                    if request_to_speak_timestamp.is_some() {
                        return Err(DeError::duplicate_field("request_to_speak_timestamp"));
                    }

                    request_to_speak_timestamp = map.next_value()?;
                }
            }
        }

        let deaf = deaf.ok_or_else(|| DeError::missing_field("deaf"))?;
        let mute = mute.ok_or_else(|| DeError::missing_field("mute"))?;
        let self_deaf = self_deaf.ok_or_else(|| DeError::missing_field("self_deaf"))?;
        let self_mute = self_mute.ok_or_else(|| DeError::missing_field("self_mute"))?;
        let session_id = session_id.ok_or_else(|| DeError::missing_field("session_id"))?;
        let suppress = suppress.ok_or_else(|| DeError::missing_field("suppress"))?;
        let user_id = user_id.ok_or_else(|| DeError::missing_field("user_id"))?;

        let self_stream = self_stream.unwrap_or_default();

        tracing::trace!(
            %deaf,
            %mute,
            %self_deaf,
            %self_mute,
            %self_stream,
            ?session_id,
            %suppress,
            %user_id,
        );

        if let (Some(guild_id), Some(member)) = (guild_id, member.as_mut()) {
            tracing::trace!(%guild_id, ?member, "setting member guild id");

            member.guild_id = guild_id;
        }

        Ok(VoiceState {
            channel_id,
            deaf,
            guild_id,
            member,
            mute,
            self_deaf,
            self_mute,
            self_stream,
            session_id,
            suppress,
            token,
            user_id,
            request_to_speak_timestamp,
        })
    }
}

impl<'de> Deserialize<'de> for VoiceState {
    fn deserialize<D: Deserializer<'de>>(deserializer: D) -> Result<Self, D::Error> {
        const FIELDS: &[&str] = &[
            "channel_id",
            "deaf",
            "guild_id",
            "member",
            "mute",
            "self_deaf",
            "self_mute",
            "self_stream",
            "session_id",
            "suppress",
            "token",
            "user_id",
            "request_to_speak_timestamp",
        ];

        deserializer.deserialize_struct("VoiceState", FIELDS, VoiceStateVisitor)
    }
}

#[cfg(test)]
mod tests {
    use super::{ChannelId, GuildId, Member, UserId, VoiceState};
    use crate::{
        datetime::{Timestamp, TimestampParseError},
        user::User,
    };
    use serde_test::Token;
    use std::str::FromStr;

    #[test]
    fn test_voice_state() {
        let value = VoiceState {
            channel_id: Some(ChannelId::new(1).expect("non zero")),
            deaf: false,
            guild_id: Some(GuildId::new(2).expect("non zero")),
            member: None,
            mute: true,
            self_deaf: false,
            self_mute: true,
            self_stream: false,
            session_id: "a".to_owned(),
            suppress: true,
            token: None,
            user_id: UserId::new(3).expect("non zero"),
            request_to_speak_timestamp: None,
        };

        serde_test::assert_tokens(
            &value,
            &[
                Token::Struct {
                    name: "VoiceState",
                    len: 11,
                },
                Token::Str("channel_id"),
                Token::Some,
                Token::NewtypeStruct { name: "ChannelId" },
                Token::Str("1"),
                Token::Str("deaf"),
                Token::Bool(false),
                Token::Str("guild_id"),
                Token::Some,
                Token::NewtypeStruct { name: "GuildId" },
                Token::Str("2"),
                Token::Str("mute"),
                Token::Bool(true),
                Token::Str("self_deaf"),
                Token::Bool(false),
                Token::Str("self_mute"),
                Token::Bool(true),
                Token::Str("self_stream"),
                Token::Bool(false),
                Token::Str("session_id"),
                Token::Str("a"),
                Token::Str("suppress"),
                Token::Bool(true),
                Token::Str("user_id"),
                Token::NewtypeStruct { name: "UserId" },
                Token::Str("3"),
                Token::Str("request_to_speak_timestamp"),
                Token::None,
                Token::StructEnd,
            ],
        );
    }

    #[allow(clippy::too_many_lines)]
    #[test]
    fn test_voice_state_complete() -> Result<(), TimestampParseError> {
        let joined_at = Timestamp::from_str("2015-04-26T06:26:56.936000+00:00")?;
        let premium_since = Timestamp::from_str("2021-03-16T14:29:19.046000+00:00")?;
        let request_to_speak_timestamp = Timestamp::from_str("2021-04-21T22:16:50.000000+00:00")?;

        let value = VoiceState {
            channel_id: Some(ChannelId::new(1).expect("non zero")),
            deaf: false,
            guild_id: Some(GuildId::new(2).expect("non zero")),
            member: Some(Member {
                deaf: false,
                guild_id: GuildId::new(2).expect("non zero"),
<<<<<<< HEAD
                hoisted_role: Some(RoleId::new(2).expect("non zero")),
                joined_at,
=======
                joined_at: Some(joined_at),
>>>>>>> 8c63237e
                mute: true,
                nick: Some("twilight".to_owned()),
                pending: false,
                premium_since: Some(premium_since),
                roles: Vec::new(),
                user: User {
                    accent_color: None,
                    avatar: None,
                    banner: None,
                    bot: false,
                    discriminator: 1,
                    email: None,
                    flags: None,
                    id: UserId::new(3).expect("non zero"),
                    locale: None,
                    mfa_enabled: None,
                    name: "twilight".to_owned(),
                    premium_type: None,
                    public_flags: None,
                    system: None,
                    verified: None,
                },
            }),
            mute: true,
            self_deaf: false,
            self_mute: true,
            self_stream: false,
            session_id: "a".to_owned(),
            suppress: true,
            token: Some("abc".to_owned()),
            user_id: UserId::new(3).expect("non zero"),
            request_to_speak_timestamp: Some(request_to_speak_timestamp),
        };

        serde_test::assert_tokens(
            &value,
            &[
                Token::Struct {
                    name: "VoiceState",
                    len: 13,
                },
                Token::Str("channel_id"),
                Token::Some,
                Token::NewtypeStruct { name: "ChannelId" },
                Token::Str("1"),
                Token::Str("deaf"),
                Token::Bool(false),
                Token::Str("guild_id"),
                Token::Some,
                Token::NewtypeStruct { name: "GuildId" },
                Token::Str("2"),
                Token::Str("member"),
                Token::Some,
                Token::Struct {
                    name: "Member",
                    len: 9,
                },
                Token::Str("deaf"),
                Token::Bool(false),
                Token::Str("guild_id"),
                Token::NewtypeStruct { name: "GuildId" },
                Token::Str("2"),
                Token::Str("joined_at"),
                Token::Str("2015-04-26T06:26:56.936000+00:00"),
                Token::Str("mute"),
                Token::Bool(true),
                Token::Str("nick"),
                Token::Some,
                Token::Str("twilight"),
                Token::Str("pending"),
                Token::Bool(false),
                Token::Str("premium_since"),
                Token::Some,
                Token::Str("2021-03-16T14:29:19.046000+00:00"),
                Token::Str("roles"),
                Token::Seq { len: Some(0) },
                Token::SeqEnd,
                Token::Str("user"),
                Token::Struct {
                    name: "User",
                    len: 7,
                },
                Token::Str("accent_color"),
                Token::None,
                Token::Str("avatar"),
                Token::None,
                Token::Str("banner"),
                Token::None,
                Token::Str("bot"),
                Token::Bool(false),
                Token::Str("discriminator"),
                Token::Str("0001"),
                Token::Str("id"),
                Token::NewtypeStruct { name: "UserId" },
                Token::Str("3"),
                Token::Str("username"),
                Token::Str("twilight"),
                Token::StructEnd,
                Token::StructEnd,
                Token::Str("mute"),
                Token::Bool(true),
                Token::Str("self_deaf"),
                Token::Bool(false),
                Token::Str("self_mute"),
                Token::Bool(true),
                Token::Str("self_stream"),
                Token::Bool(false),
                Token::Str("session_id"),
                Token::Str("a"),
                Token::Str("suppress"),
                Token::Bool(true),
                Token::Str("token"),
                Token::Some,
                Token::Str("abc"),
                Token::Str("user_id"),
                Token::NewtypeStruct { name: "UserId" },
                Token::Str("3"),
                Token::Str("request_to_speak_timestamp"),
                Token::Some,
                Token::Str("2021-04-21T22:16:50.000000+00:00"),
                Token::StructEnd,
            ],
        );

        Ok(())
    }
}<|MERGE_RESOLUTION|>--- conflicted
+++ resolved
@@ -351,12 +351,7 @@
             member: Some(Member {
                 deaf: false,
                 guild_id: GuildId::new(2).expect("non zero"),
-<<<<<<< HEAD
-                hoisted_role: Some(RoleId::new(2).expect("non zero")),
                 joined_at,
-=======
-                joined_at: Some(joined_at),
->>>>>>> 8c63237e
                 mute: true,
                 nick: Some("twilight".to_owned()),
                 pending: false,
