--- conflicted
+++ resolved
@@ -906,13 +906,8 @@
             emojis: Vec::new(),
             explicit_content_filter: ExplicitContentFilter::MembersWithoutRole,
             features: vec!["a feature".to_owned()],
-<<<<<<< HEAD
             icon: Some(image_hash::ICON),
-            id: Id::new(1).expect("non zero"),
-=======
-            icon: Some("icon hash".to_owned()),
             id: Id::new(1),
->>>>>>> 1aa63643
             joined_at: Some(joined_at),
             large: true,
             max_members: Some(25_000),
@@ -931,13 +926,8 @@
             premium_tier: PremiumTier::Tier1,
             presences: Vec::new(),
             roles: Vec::new(),
-<<<<<<< HEAD
-            rules_channel_id: Some(Id::new(6).expect("non zero")),
+            rules_channel_id: Some(Id::new(6)),
             splash: Some(image_hash::SPLASH),
-=======
-            rules_channel_id: Some(Id::new(6)),
-            splash: Some("splash hash".to_owned()),
->>>>>>> 1aa63643
             stage_instances: Vec::new(),
             stickers: Vec::new(),
             system_channel_flags: SystemChannelFlags::SUPPRESS_PREMIUM_SUBSCRIPTIONS,
