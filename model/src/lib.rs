--- conflicted
+++ resolved
@@ -1,49 +1,3 @@
-<<<<<<< HEAD
-=======
-//! # twilight-model
-//!
-//! [![codecov badge][]][codecov link] [![discord badge][]][discord link] [![github badge][]][github link] [![license badge][]][license link] ![rust badge]
-//!
-//! See the [`twilight`] documentation for more information.
-//!
-//! `twilight-model` is a crate of serde models defining the Discord APIs with
-//! few convenience methods on top of them.
-//!
-//! These are in a single crate for ease of use, a single point of definition,
-//! and a sort of versioning of the Discord API. Similar to how a database
-//! schema progresses in versions, the definition of the API also progresses in
-//! versions.
-//!
-//! The types in this crate are reproducible: deserializing a payload into a
-//! type, serializing it, and then deserializing it again will work.
-//!
-//! Defined are a number of modules defining types returned by or owned by
-//! resource categories. For example, `gateway` are types used to interact with
-//! and returned by the gateway API. `guild` contains types owned by the Guild
-//! resource category. These types may be directly returned by, built on top of,
-//! or extended by other crates.
-//!
-//! Some models have associated builders, which can be found in the
-//! [`twilight-util`] crate.
-//!
-//! ## License
-//!
-//! [ISC][LICENSE.md]
-//!
-//! [LICENSE.md]: https://github.com/twilight-rs/twilight/blob/main/LICENSE.md
-//! [`twilight-util`]: https://docs.rs/twilight-util
-//! [`twilight`]: https://docs.rs/twilight
-//! [codecov badge]: https://img.shields.io/codecov/c/gh/twilight-rs/twilight?logo=codecov&style=for-the-badge&token=E9ERLJL0L2
-//! [codecov link]: https://app.codecov.io/gh/twilight-rs/twilight/
-//! [discord badge]: https://img.shields.io/discord/745809834183753828?color=%237289DA&label=discord%20server&logo=discord&style=for-the-badge
-//! [discord link]: https://discord.gg/7jj8n7D
-//! [github badge]: https://img.shields.io/badge/github-twilight-6f42c1.svg?style=for-the-badge&logo=github
-//! [github link]: https://github.com/twilight-rs/twilight
-//! [license badge]: https://img.shields.io/badge/license-ISC-blue.svg?style=for-the-badge&logo=pastebin
-//! [license link]: https://github.com/twilight-rs/twilight/blob/main/LICENSE.md
-//! [rust badge]: https://img.shields.io/badge/rust-1.60+-93450a.svg?style=for-the-badge&logo=rust
-
->>>>>>> 26f23c39
 #![deny(
     clippy::all,
     clippy::missing_const_for_fn,
