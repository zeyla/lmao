use serde::{Deserialize, Serialize};

<<<<<<< HEAD
#[derive(Clone, Copy, Debug, Deserialize, Eq, Hash, PartialEq, Serialize)]
#[serde(from = "u8", into = "u8")]
=======
// Keep in sync with `twilight-validate::command`!
#[derive(Clone, Copy, Debug, Deserialize_repr, Eq, Hash, PartialEq, Serialize_repr)]
#[non_exhaustive]
#[repr(u8)]
>>>>>>> 9cdb4a50
pub enum CommandType {
    /// Slash command.
    ///
    /// Text-based command that appears when a user types `/`.
    ChatInput,
    /// UI-based command.
    ///
<<<<<<< HEAD
    /// Appears when a user right clicks or taps om a user.
    User,
=======
    /// Appears when a user right clicks or taps on a user.
    User = 2,
>>>>>>> 9cdb4a50
    /// UI-based command.
    ///
    /// Appears when a user right clicks or taps on a message.
    Message,
    /// Variant value is unknown to the library.
    Unknown(u8),
}

impl CommandType {
    pub const fn kind(self) -> &'static str {
        match self {
            Self::ChatInput => "ChatInput",
            Self::User => "User",
            Self::Message => "Message",
            Self::Unknown(_) => "Unknown",
        }
    }
}

impl From<u8> for CommandType {
    fn from(value: u8) -> Self {
        match value {
            1 => Self::ChatInput,
            2 => Self::User,
            3 => Self::Message,
            unknown => Self::Unknown(unknown),
        }
    }
}

impl From<CommandType> for u8 {
    fn from(value: CommandType) -> Self {
        match value {
            CommandType::ChatInput => 1,
            CommandType::User => 2,
            CommandType::Message => 3,
            CommandType::Unknown(unknown) => unknown,
        }
    }
}

#[cfg(test)]
mod tests {
    use super::CommandType;
    use serde::{Deserialize, Serialize};
    use serde_test::Token;
    use static_assertions::assert_impl_all;
    use std::{fmt::Debug, hash::Hash};

    assert_impl_all!(
        CommandType: Clone,
        Copy,
        Debug,
        Deserialize<'static>,
        Eq,
        Hash,
        PartialEq,
        Serialize,
        Send,
        Sync
    );

    #[test]
    fn variants() {
        serde_test::assert_tokens(&CommandType::ChatInput, &[Token::U8(1)]);
        serde_test::assert_tokens(&CommandType::User, &[Token::U8(2)]);
        serde_test::assert_tokens(&CommandType::Message, &[Token::U8(3)]);
        serde_test::assert_tokens(&CommandType::Unknown(99), &[Token::U8(99)]);
    }

    #[test]
    fn kinds() {
        assert_eq!("ChatInput", CommandType::ChatInput.kind());
        assert_eq!("User", CommandType::User.kind());
        assert_eq!("Message", CommandType::Message.kind());
        assert_eq!("Unknown", CommandType::Unknown(99).kind());
    }
}<|MERGE_RESOLUTION|>--- conflicted
+++ resolved
@@ -1,14 +1,8 @@
 use serde::{Deserialize, Serialize};
 
-<<<<<<< HEAD
+// Keep in sync with `twilight-validate::command`!
 #[derive(Clone, Copy, Debug, Deserialize, Eq, Hash, PartialEq, Serialize)]
 #[serde(from = "u8", into = "u8")]
-=======
-// Keep in sync with `twilight-validate::command`!
-#[derive(Clone, Copy, Debug, Deserialize_repr, Eq, Hash, PartialEq, Serialize_repr)]
-#[non_exhaustive]
-#[repr(u8)]
->>>>>>> 9cdb4a50
 pub enum CommandType {
     /// Slash command.
     ///
@@ -16,13 +10,8 @@
     ChatInput,
     /// UI-based command.
     ///
-<<<<<<< HEAD
-    /// Appears when a user right clicks or taps om a user.
+    /// Appears when a user right clicks or taps on a user.
     User,
-=======
-    /// Appears when a user right clicks or taps on a user.
-    User = 2,
->>>>>>> 9cdb4a50
     /// UI-based command.
     ///
     /// Appears when a user right clicks or taps on a message.
