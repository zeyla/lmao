use crate::id::{
    marker::{
        ApplicationMarker, CommandMarker, GenericMarker, GuildMarker, RoleMarker, UserMarker,
    },
    Id,
};
use serde::{de::Deserializer, ser::Serializer, Deserialize, Serialize};
use serde_repr::{Deserialize_repr, Serialize_repr};

#[derive(Clone, Debug, Deserialize, Eq, PartialEq, Serialize)]
pub struct GuildCommandPermissions {
    pub application_id: Id<ApplicationMarker>,
    pub guild_id: Id<GuildMarker>,
    pub id: Id<CommandMarker>,
    pub permissions: Vec<CommandPermissions>,
}

#[derive(Clone, Debug, Eq, PartialEq)]
pub struct CommandPermissions {
    pub id: CommandPermissionsType,
    pub permission: bool,
}

#[derive(Clone, Debug, Eq, PartialEq)]
pub enum CommandPermissionsType {
    Role(Id<RoleMarker>),
    User(Id<UserMarker>),
}

#[derive(Deserialize, Serialize)]
struct CommandPermissionsData {
    id: Id<GenericMarker>,
    #[serde(rename = "type")]
    kind: CommandPermissionsDataType,
    permission: bool,
}

#[derive(Clone, Debug, Deserialize_repr, Eq, PartialEq, Serialize_repr)]
#[repr(u8)]
enum CommandPermissionsDataType {
    Role = 1,
    User = 2,
}

impl<'de> Deserialize<'de> for CommandPermissions {
    fn deserialize<D: Deserializer<'de>>(deserializer: D) -> Result<Self, D::Error> {
        let data = CommandPermissionsData::deserialize(deserializer)?;

        #[cfg(feature = "tracing")]
        let span = tracing::trace_span!("deserializing command permission");
        #[cfg(feature = "tracing")]
        let _span_enter = span.enter();

        let id = match data.kind {
            CommandPermissionsDataType::Role => {
<<<<<<< HEAD
                let id = data.id.cast();
                tracing::trace!(id = %id, kind = ?data.kind);
=======
                let id = RoleId(data.id.0);
                #[cfg(feature = "tracing")]
                tracing::trace!(id = %id.0, kind = ?data.kind);
>>>>>>> 957aed46

                CommandPermissionsType::Role(id)
            }
            CommandPermissionsDataType::User => {
<<<<<<< HEAD
                let id = data.id.cast();
                tracing::trace!(id = %id, kind = ?data.kind);
=======
                let id = UserId(data.id.0);
                #[cfg(feature = "tracing")]
                tracing::trace!(id = %id.0, kind = ?data.kind);
>>>>>>> 957aed46

                CommandPermissionsType::User(id)
            }
        };

        Ok(Self {
            id,
            permission: data.permission,
        })
    }
}

impl Serialize for CommandPermissions {
    fn serialize<S: Serializer>(&self, serializer: S) -> Result<S::Ok, S::Error> {
        let data = CommandPermissionsData {
            id: match self.id {
                CommandPermissionsType::Role(role_id) => role_id.cast(),
                CommandPermissionsType::User(user_id) => user_id.cast(),
            },
            kind: match self.id {
                CommandPermissionsType::Role(_) => CommandPermissionsDataType::Role,
                CommandPermissionsType::User(_) => CommandPermissionsDataType::User,
            },
            permission: self.permission,
        };

        data.serialize(serializer)
    }
}

#[cfg(test)]
mod tests {
    use super::{CommandPermissions, CommandPermissionsType};
    use crate::id::Id;
    use serde_test::Token;

    #[test]
    fn test_command_permissions() {
        let value = CommandPermissions {
            id: CommandPermissionsType::Role(Id::new(100).expect("non zero")),
            permission: true,
        };

        serde_test::assert_tokens(
            &value,
            &[
                Token::Struct {
                    name: "CommandPermissionsData",
                    len: 3,
                },
                Token::Str("id"),
                Token::NewtypeStruct { name: "Id" },
                Token::Str("100"),
                Token::Str("type"),
                Token::U8(1),
                Token::Str("permission"),
                Token::Bool(true),
                Token::StructEnd,
            ],
        );
    }
}<|MERGE_RESOLUTION|>--- conflicted
+++ resolved
@@ -53,26 +53,16 @@
 
         let id = match data.kind {
             CommandPermissionsDataType::Role => {
-<<<<<<< HEAD
                 let id = data.id.cast();
-                tracing::trace!(id = %id, kind = ?data.kind);
-=======
-                let id = RoleId(data.id.0);
                 #[cfg(feature = "tracing")]
-                tracing::trace!(id = %id.0, kind = ?data.kind);
->>>>>>> 957aed46
+                tracing::trace!(id = %id.get(), kind = ?data.kind);
 
                 CommandPermissionsType::Role(id)
             }
             CommandPermissionsDataType::User => {
-<<<<<<< HEAD
                 let id = data.id.cast();
-                tracing::trace!(id = %id, kind = ?data.kind);
-=======
-                let id = UserId(data.id.0);
                 #[cfg(feature = "tracing")]
-                tracing::trace!(id = %id.0, kind = ?data.kind);
->>>>>>> 957aed46
+                tracing::trace!(id = %id.get(), kind = ?data.kind);
 
                 CommandPermissionsType::User(id)
             }
