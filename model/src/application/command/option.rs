use crate::util::is_false;
use serde::{
    de::{Deserializer, Error as DeError, IgnoredAny, MapAccess, Visitor},
    ser::Serializer,
    Deserialize, Serialize,
};
use serde_repr::{Deserialize_repr, Serialize_repr};
use std::{
    cmp::Eq,
    fmt::{Formatter, Result as FmtResult},
    hash::{Hash, Hasher},
};

/// Option for a [`Command`].
///
/// It can also be nested under another [`CommandOption`] of type [`SubCommand`]
/// or [`SubCommandGroup`].
///
/// Choices and options are mutually exclusive.
///
/// [`Command`]: super::Command
/// [`SubCommand`]: CommandOption::SubCommand
/// [`SubCommandGroup`]: CommandOption::SubCommandGroup
#[derive(Clone, Debug, Eq, Hash, PartialEq)]
pub enum CommandOption {
    SubCommand(OptionsCommandOptionData),
    SubCommandGroup(OptionsCommandOptionData),
    String(ChoiceCommandOptionData),
    Integer(ChoiceCommandOptionData),
    Boolean(BaseCommandOptionData),
    User(BaseCommandOptionData),
    Channel(BaseCommandOptionData),
    Role(BaseCommandOptionData),
    Mentionable(BaseCommandOptionData),
    Number(ChoiceCommandOptionData),
}

impl CommandOption {
    pub const fn kind(&self) -> CommandOptionType {
        match self {
            CommandOption::SubCommand(_) => CommandOptionType::SubCommand,
            CommandOption::SubCommandGroup(_) => CommandOptionType::SubCommandGroup,
            CommandOption::String(_) => CommandOptionType::String,
            CommandOption::Integer(_) => CommandOptionType::Integer,
            CommandOption::Boolean(_) => CommandOptionType::Boolean,
            CommandOption::User(_) => CommandOptionType::User,
            CommandOption::Channel(_) => CommandOptionType::Channel,
            CommandOption::Role(_) => CommandOptionType::Role,
            CommandOption::Mentionable(_) => CommandOptionType::Mentionable,
            CommandOption::Number(_) => CommandOptionType::Number,
        }
    }

    pub const fn is_required(&self) -> bool {
        match self {
            CommandOption::SubCommand(data) | CommandOption::SubCommandGroup(data) => data.required,
            CommandOption::String(data)
            | CommandOption::Integer(data)
            | CommandOption::Number(data) => data.required,
            CommandOption::Boolean(data)
            | CommandOption::User(data)
            | CommandOption::Channel(data)
            | CommandOption::Role(data)
            | CommandOption::Mentionable(data) => data.required,
        }
    }
}

impl<'de> Deserialize<'de> for CommandOption {
    fn deserialize<D: Deserializer<'de>>(deserializer: D) -> Result<Self, D::Error> {
        deserializer.deserialize_map(OptionVisitor)
    }
}

#[derive(Serialize)]
struct CommandOptionEnvelope<'ser> {
    #[serde(skip_serializing_if = "Option::is_none")]
    choices: Option<&'ser [CommandOptionChoice]>,
    description: &'ser str,
    name: &'ser str,
    #[serde(skip_serializing_if = "Option::is_none")]
    options: Option<&'ser [CommandOption]>,
    #[serde(skip_serializing_if = "is_false")]
    required: bool,
    #[serde(rename = "type")]
    kind: CommandOptionType,
}

impl Serialize for CommandOption {
    fn serialize<S: Serializer>(&self, serializer: S) -> Result<S::Ok, S::Error> {
        let envelope = match self {
            Self::SubCommand(data) | Self::SubCommandGroup(data) => CommandOptionEnvelope {
                choices: None,
                description: data.description.as_ref(),
                name: data.name.as_ref(),
                options: Some(data.options.as_ref()),
                required: data.required,
                kind: self.kind(),
            },
            Self::String(data) | Self::Integer(data) | Self::Number(data) => {
                CommandOptionEnvelope {
                    choices: Some(data.choices.as_ref()),
                    description: data.description.as_ref(),
                    name: data.name.as_ref(),
                    options: None,
                    required: data.required,
                    kind: self.kind(),
                }
            }
            Self::Boolean(data)
            | Self::User(data)
            | Self::Channel(data)
            | Self::Role(data)
            | Self::Mentionable(data) => CommandOptionEnvelope {
                choices: None,
                description: data.description.as_ref(),
                name: data.name.as_ref(),
                options: None,
                required: data.required,
                kind: self.kind(),
            },
        };

        envelope.serialize(serializer)
    }
}

#[derive(Debug, Deserialize)]
#[serde(field_identifier, rename_all = "snake_case")]
enum OptionField {
    Choices,
    Description,
    Name,
    Options,
    Required,
    Type,
}

struct OptionVisitor;

impl<'de> Visitor<'de> for OptionVisitor {
    type Value = CommandOption;

    fn expecting(&self, f: &mut Formatter<'_>) -> FmtResult {
        f.write_str("struct CommandOption")
    }

    #[allow(clippy::too_many_lines)]
    fn visit_map<V: MapAccess<'de>>(self, mut map: V) -> Result<Self::Value, V::Error> {
        let mut choices: Option<Option<Vec<CommandOptionChoice>>> = None;
        let mut description: Option<String> = None;
        let mut kind: Option<CommandOptionType> = None;
        let mut name: Option<String> = None;
        let mut options: Option<Option<Vec<CommandOption>>> = None;
        let mut required: Option<bool> = None;

        let span = tracing::trace_span!("deserializing command option");
        let _span_enter = span.enter();

        loop {
            let span_child = tracing::trace_span!("iterating over command option");
            let _span_child_enter = span_child.enter();

            let key = match map.next_key() {
                Ok(Some(key)) => {
                    tracing::trace!(?key, "found key");

                    key
                }
                Ok(None) => break,
                Err(why) => {
                    map.next_value::<IgnoredAny>()?;

                    tracing::trace!("ran into an unknown key: {:?}", why);

                    continue;
                }
            };

            match key {
                OptionField::Choices => {
                    if choices.is_some() {
                        return Err(DeError::duplicate_field("choices"));
                    }

                    choices = Some(map.next_value()?);
                }
                OptionField::Description => {
                    if description.is_some() {
                        return Err(DeError::duplicate_field("description"));
                    }

                    description = Some(map.next_value()?);
                }
                OptionField::Name => {
                    if name.is_some() {
                        return Err(DeError::duplicate_field("name"));
                    }

                    name = Some(map.next_value()?);
                }
                OptionField::Options => {
                    if options.is_some() {
                        return Err(DeError::duplicate_field("options"));
                    }

                    options = Some(map.next_value()?);
                }
                OptionField::Required => {
                    if required.is_some() {
                        return Err(DeError::duplicate_field("required"));
                    }

                    required = Some(map.next_value()?);
                }
                OptionField::Type => {
                    if kind.is_some() {
                        return Err(DeError::duplicate_field("type"));
                    }

                    kind = Some(map.next_value()?);
                }
            }
        }

        let description = description.ok_or_else(|| DeError::missing_field("description"))?;
        let kind = kind.ok_or_else(|| DeError::missing_field("type"))?;
        let name = name.ok_or_else(|| DeError::missing_field("name"))?;

        tracing::trace!(
            %description,
            ?kind,
            %name,
            "common fields of all variants exist"
        );

        let required = required.unwrap_or_default();

        Ok(match kind {
            CommandOptionType::SubCommand => {
                let options = options
                    .flatten()
                    .ok_or_else(|| DeError::missing_field("options"))?;

                CommandOption::SubCommand(OptionsCommandOptionData {
                    description,
                    name,
                    options,
                    required,
                })
            }
            CommandOptionType::SubCommandGroup => {
                let options = options
                    .flatten()
                    .ok_or_else(|| DeError::missing_field("options"))?;

                CommandOption::SubCommandGroup(OptionsCommandOptionData {
                    description,
                    name,
                    options,
                    required,
                })
            }
            CommandOptionType::String => CommandOption::String(ChoiceCommandOptionData {
                choices: choices.flatten().unwrap_or_default(),
                description,
                name,
                required,
            }),
            CommandOptionType::Integer => CommandOption::Integer(ChoiceCommandOptionData {
                choices: choices.flatten().unwrap_or_default(),
                description,
                name,
                required,
            }),
            CommandOptionType::Boolean => CommandOption::Boolean(BaseCommandOptionData {
                description,
                name,
                required,
            }),
            CommandOptionType::User => CommandOption::User(BaseCommandOptionData {
                description,
                name,
                required,
            }),
            CommandOptionType::Channel => CommandOption::Channel(BaseCommandOptionData {
                description,
                name,
                required,
            }),
            CommandOptionType::Role => CommandOption::Role(BaseCommandOptionData {
                description,
                name,
                required,
            }),
            CommandOptionType::Mentionable => CommandOption::Mentionable(BaseCommandOptionData {
                description,
                name,
                required,
            }),
            CommandOptionType::Number => {
                let choices = choices
                    .flatten()
                    .ok_or_else(|| DeError::missing_field("choices"))?;

                CommandOption::Number(ChoiceCommandOptionData {
                    choices,
                    description,
                    name,
                    required,
                })
            }
        })
    }
}

/// Data supplied to a [`CommandOption`] of type [`Boolean`], [`User`],
/// [`Channel`], [`Role`], or [`Mentionable`].
///
/// [`Boolean`]: CommandOption::Boolean
/// [`User`]: CommandOption::User
/// [`Channel`]: CommandOption::Channel
/// [`Role`]: CommandOption::Role
/// [`Mentionable`]: CommandOption::Mentionable
#[derive(Clone, Debug, Default, Deserialize, Eq, Hash, PartialEq, Serialize)]
pub struct BaseCommandOptionData {
    /// Description of the option. It must be 100 characters or less.
    pub description: String,
    /// Name of the option. It must be 32 characters or less.
    pub name: String,
    /// Whether the option is required to be completed by a user.
    #[serde(default)]
    pub required: bool,
}

/// Data supplied to a [`CommandOption`] of type [`SubCommand`] or
/// [`SubCommandGroup`].
///
/// [`SubCommand`]: CommandOption::SubCommand
/// [`SubCommandGroup`]: CommandOption::SubCommandGroup
#[derive(Clone, Debug, Default, Deserialize, Eq, Hash, PartialEq, Serialize)]
pub struct OptionsCommandOptionData {
    /// Description of the option. It must be 100 characters or less.
    pub description: String,
    /// Name of the option. It must be 32 characters or less.
    pub name: String,
    /// Used for specifying the nested options in a [`SubCommand`] or
    /// [`SubCommandGroup`].
    ///
    /// [`SubCommand`]: CommandOptionType::SubCommand
    /// [`SubCommandGroup`]: CommandOptionType::SubCommandGroup
    #[serde(default)]
    pub options: Vec<CommandOption>,
    /// Whether the option is required to be completed by a user.
    #[serde(default)]
    pub required: bool,
}

/// Data supplied to a [`CommandOption`] of type [`String`] or [`Integer`].
///
/// [`String`]: CommandOption::String
/// [`Integer`]: CommandOption::Integer
#[derive(Clone, Debug, Default, Deserialize, Eq, Hash, PartialEq, Serialize)]
pub struct ChoiceCommandOptionData {
    /// Predetermined choices may be defined for a user to select.
    ///
    /// When completing this option, the user is prompted with a selector of all
    /// available choices.
    ///
    /// If no choices are available, the user must input a value manually.
    #[serde(default)]
    pub choices: Vec<CommandOptionChoice>,
    /// Description of the option. It must be 100 characters or less.
    pub description: String,
    /// Name of the option. It must be 32 characters or less.
    pub name: String,
    /// Whether or not the option is required to be completed by a user.
    #[serde(default)]
    pub required: bool,
}

/// Specifies an option that a user must choose from in a dropdown.
///
/// Refer to [the discord docs] for more information.
///
/// [the discord docs]: https://discord.com/developers/docs/interactions/slash-commands#applicationcommandoptionchoice
#[derive(Clone, Debug, Deserialize, Eq, Hash, PartialEq, Serialize)]
#[serde(untagged)]
pub enum CommandOptionChoice {
    String { name: String, value: String },
    Int { name: String, value: i64 },
    Number { name: String, value: Number },
}

/// Type of a [`CommandOption`].
#[derive(
    Clone, Copy, Debug, Deserialize_repr, Eq, Hash, Ord, PartialEq, PartialOrd, Serialize_repr,
)]
#[repr(u8)]
pub enum CommandOptionType {
    SubCommand = 1,
    SubCommandGroup = 2,
    String = 3,
    Integer = 4,
    Boolean = 5,
    User = 6,
    Channel = 7,
    Role = 8,
    Mentionable = 9,
    Number = 10,
}

impl CommandOptionType {
    pub const fn kind(self) -> &'static str {
        match self {
            CommandOptionType::SubCommand => "SubCommand",
            CommandOptionType::SubCommandGroup => "SubCommandGroup",
            CommandOptionType::String => "String",
            CommandOptionType::Integer => "Integer",
            CommandOptionType::Boolean => "Boolean",
            CommandOptionType::User => "User",
            CommandOptionType::Channel => "Channel",
            CommandOptionType::Role => "Role",
            CommandOptionType::Mentionable => "Mentionable",
            CommandOptionType::Number => "Number",
        }
    }
}

#[derive(Clone, Copy, Debug, Deserialize, Serialize)]
pub struct Number(pub f64);

#[allow(clippy::cast_possible_truncation, clippy::trivially_copy_pass_by_ref)]
impl Number {
    fn canonicalize(&self) -> i64 {
        (self.0 * 1024.0 * 1024.0).round() as i64
    }
}

impl Eq for Number {}

impl Hash for Number {
    fn hash<H: Hasher>(&self, state: &mut H) {
        self.canonicalize().hash(state);
    }
}

impl PartialEq for Number {
    fn eq(&self, other: &Number) -> bool {
        self.canonicalize() == other.canonicalize()
    }
}

#[cfg(test)]
mod tests {
    use super::{
        super::Command, BaseCommandOptionData, ChoiceCommandOptionData, CommandOption,
        CommandOptionChoice, Number, OptionsCommandOptionData,
    };
    use crate::id::{ApplicationId, CommandId, GuildId};
    use serde_test::Token;

    #[test]
    #[allow(clippy::too_many_lines)]
    fn test_command_option_full() {
        let value = Command {
            application_id: Some(ApplicationId(100)),
            guild_id: Some(GuildId(300)),
            name: "test command".into(),
            default_permission: Some(true),
            description: "this command is a test".into(),
            id: Some(CommandId(200)),
            options: vec![CommandOption::SubCommandGroup(OptionsCommandOptionData {
                description: "sub group desc".into(),
                name: "sub group name".into(),
                options: vec![CommandOption::SubCommand(OptionsCommandOptionData {
                    description: "sub command desc".into(),
                    name: "sub command name".into(),
                    options: vec![
                        CommandOption::String(ChoiceCommandOptionData {
                            choices: Vec::new(),
                            description: "string manual desc".into(),
                            name: "string_manual".into(),
                            required: false,
                        }),
                        CommandOption::String(ChoiceCommandOptionData {
                            choices: vec![CommandOptionChoice::String {
                                name: "choicea".into(),
                                value: "choice_a".into(),
                            }],
                            description: "string desc".into(),
                            name: "string".into(),
                            required: false,
                        }),
                        CommandOption::Integer(ChoiceCommandOptionData {
                            choices: vec![CommandOptionChoice::Int {
                                name: "choice2".into(),
                                value: 2,
                            }],
                            description: "int desc".into(),
                            name: "int".into(),
                            required: false,
                        }),
                        CommandOption::Boolean(BaseCommandOptionData {
                            description: "bool desc".into(),
                            name: "bool".into(),
                            required: false,
                        }),
                        CommandOption::User(BaseCommandOptionData {
                            description: "user desc".into(),
                            name: "user".into(),
                            required: false,
                        }),
                        CommandOption::Channel(BaseCommandOptionData {
                            description: "channel desc".into(),
                            name: "channel".into(),
                            required: false,
                        }),
                        CommandOption::Role(BaseCommandOptionData {
                            description: "role desc".into(),
                            name: "role".into(),
                            required: false,
                        }),
                        CommandOption::Mentionable(BaseCommandOptionData {
                            description: "mentionable desc".into(),
                            name: "mentionable".into(),
                            required: false,
                        }),
                        CommandOption::Number(ChoiceCommandOptionData {
                            choices: vec![CommandOptionChoice::Number {
                                name: "choice3".into(),
                                value: Number(2.0),
                            }],
                            description: "number desc".into(),
                            name: "number".into(),
                            required: false,
                        }),
                    ],
                    required: false,
                })],
                required: true,
            })],
        };

        serde_test::assert_tokens(
            &value,
            &[
                Token::Struct {
                    name: "Command",
                    len: 7,
                },
                Token::Str("application_id"),
                Token::Some,
                Token::NewtypeStruct {
                    name: "ApplicationId",
                },
                Token::Str("100"),
                Token::Str("guild_id"),
                Token::Some,
                Token::NewtypeStruct { name: "GuildId" },
                Token::Str("300"),
                Token::Str("name"),
                Token::Str("test command"),
                Token::Str("default_permission"),
                Token::Some,
                Token::Bool(true),
                Token::Str("description"),
                Token::Str("this command is a test"),
                Token::Str("id"),
                Token::Some,
                Token::NewtypeStruct { name: "CommandId" },
                Token::Str("200"),
                Token::Str("options"),
                Token::Seq { len: Some(1) },
                Token::Struct {
                    name: "CommandOptionEnvelope",
                    len: 5,
                },
                Token::Str("description"),
                Token::Str("sub group desc"),
                Token::Str("name"),
                Token::Str("sub group name"),
                Token::Str("options"),
                Token::Some,
                Token::Seq { len: Some(1) },
                Token::Struct {
                    name: "CommandOptionEnvelope",
                    len: 4,
                },
                Token::Str("description"),
                Token::Str("sub command desc"),
                Token::Str("name"),
                Token::Str("sub command name"),
                Token::Str("options"),
                Token::Some,
                Token::Seq { len: Some(8) },
<<<<<<< HEAD
=======
                Token::Struct {
                    name: "CommandOptionEnvelope",
                    len: 4,
                },
                Token::Str("choices"),
                Token::Some,
                Token::Seq { len: Some(0) },
                Token::SeqEnd,
                Token::Str("description"),
                Token::Str("string manual desc"),
                Token::Str("name"),
                Token::Str("string_manual"),
                Token::Str("type"),
                Token::U8(3),
                Token::StructEnd,
>>>>>>> f93dd760
                Token::Struct {
                    name: "CommandOptionEnvelope",
                    len: 4,
                },
                Token::Str("choices"),
                Token::Some,
                Token::Seq { len: Some(1) },
                Token::Struct {
                    name: "CommandOptionChoice",
                    len: 2,
                },
                Token::Str("name"),
                Token::Str("choicea"),
                Token::Str("value"),
                Token::Str("choice_a"),
                Token::StructEnd,
                Token::SeqEnd,
                Token::Str("description"),
                Token::Str("string desc"),
                Token::Str("name"),
                Token::Str("string"),
                Token::Str("type"),
                Token::U8(3),
                Token::StructEnd,
                Token::Struct {
                    name: "CommandOptionEnvelope",
                    len: 4,
                },
                Token::Str("choices"),
                Token::Some,
                Token::Seq { len: Some(1) },
                Token::Struct {
                    name: "CommandOptionChoice",
                    len: 2,
                },
                Token::Str("name"),
                Token::Str("choice2"),
                Token::Str("value"),
                Token::I64(2),
                Token::StructEnd,
                Token::SeqEnd,
                Token::Str("description"),
                Token::Str("int desc"),
                Token::Str("name"),
                Token::Str("int"),
                Token::Str("type"),
                Token::U8(4),
                Token::StructEnd,
                Token::Struct {
                    name: "CommandOptionEnvelope",
                    len: 3,
                },
                Token::Str("description"),
                Token::Str("bool desc"),
                Token::Str("name"),
                Token::Str("bool"),
                Token::Str("type"),
                Token::U8(5),
                Token::StructEnd,
                Token::Struct {
                    name: "CommandOptionEnvelope",
                    len: 3,
                },
                Token::Str("description"),
                Token::Str("user desc"),
                Token::Str("name"),
                Token::Str("user"),
                Token::Str("type"),
                Token::U8(6),
                Token::StructEnd,
                Token::Struct {
                    name: "CommandOptionEnvelope",
                    len: 3,
                },
                Token::Str("description"),
                Token::Str("channel desc"),
                Token::Str("name"),
                Token::Str("channel"),
                Token::Str("type"),
                Token::U8(7),
                Token::StructEnd,
                Token::Struct {
                    name: "CommandOptionEnvelope",
                    len: 3,
                },
                Token::Str("description"),
                Token::Str("role desc"),
                Token::Str("name"),
                Token::Str("role"),
                Token::Str("type"),
                Token::U8(8),
                Token::StructEnd,
                Token::Struct {
                    name: "CommandOptionEnvelope",
                    len: 3,
                },
                Token::Str("description"),
                Token::Str("mentionable desc"),
                Token::Str("name"),
                Token::Str("mentionable"),
                Token::Str("type"),
                Token::U8(9),
                Token::StructEnd,
                Token::Struct {
                    name: "CommandOptionEnvelope",
                    len: 4,
                },
                Token::Str("choices"),
                Token::Some,
                Token::Seq { len: Some(1) },
                Token::Struct {
                    name: "CommandOptionChoice",
                    len: 2,
                },
                Token::Str("name"),
                Token::Str("choice3"),
                Token::Str("value"),
                Token::NewtypeStruct { name: "Number" },
                Token::F64(2.0),
                Token::StructEnd,
                Token::SeqEnd,
                Token::Str("description"),
                Token::Str("number desc"),
                Token::Str("name"),
                Token::Str("number"),
                Token::Str("type"),
                Token::U8(10),
                Token::StructEnd,
                Token::SeqEnd,
                Token::Str("type"),
                Token::U8(1),
                Token::StructEnd,
                Token::SeqEnd,
                Token::Str("required"),
                Token::Bool(true),
                Token::Str("type"),
                Token::U8(2),
                Token::StructEnd,
                Token::SeqEnd,
                Token::StructEnd,
            ],
        );
    }
}<|MERGE_RESOLUTION|>--- conflicted
+++ resolved
@@ -593,9 +593,7 @@
                 Token::Str("sub command name"),
                 Token::Str("options"),
                 Token::Some,
-                Token::Seq { len: Some(8) },
-<<<<<<< HEAD
-=======
+                Token::Seq { len: Some(9) },
                 Token::Struct {
                     name: "CommandOptionEnvelope",
                     len: 4,
@@ -611,7 +609,6 @@
                 Token::Str("type"),
                 Token::U8(3),
                 Token::StructEnd,
->>>>>>> f93dd760
                 Token::Struct {
                     name: "CommandOptionEnvelope",
                     len: 4,
