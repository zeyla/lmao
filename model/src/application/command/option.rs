--- conflicted
+++ resolved
@@ -443,14 +443,9 @@
 #[cfg(test)]
 mod tests {
     use super::{
-<<<<<<< HEAD
-        super::Command, BaseCommandOptionData, ChoiceCommandOptionData, CommandOption,
-        CommandOptionChoice, Number, OptionsCommandOptionData,
-=======
         super::{Command, CommandType},
         BaseCommandOptionData, ChoiceCommandOptionData, CommandOption, CommandOptionChoice,
         OptionsCommandOptionData,
->>>>>>> d8217dc1
     };
     use crate::id::{ApplicationId, CommandId, GuildId};
     use serde::{Deserialize, Serialize};
