mod data;

pub use self::data::{
    ModalInteractionData, ModalInteractionDataActionRow, ModalInteractionDataComponent,
};

use crate::{
    application::interaction::InteractionType,
    channel::Message,
    guild::PartialMember,
    id::{
        marker::{ApplicationMarker, ChannelMarker, GuildMarker, InteractionMarker, UserMarker},
        Id,
    },
    user::User,
};
use serde::Serialize;

/// Information present in an [`Interaction::ModalSubmit`].
///
/// [`Interaction::ModalSubmit`]: super::Interaction::ModalSubmit
#[derive(Clone, Debug, Eq, PartialEq, Serialize)]
#[serde(rename(serialize = "Interaction"))]
pub struct ModalSubmitInteraction {
    /// ID of the associated application.
    pub application_id: Id<ApplicationMarker>,
    /// ID of the channel the interaction was invoked in.
    pub channel_id: Id<ChannelMarker>,
    /// Data from the submitted modal.
    pub data: ModalInteractionData,
    /// ID of the guild the interaction was invoked in.
    pub guild_id: Option<Id<GuildMarker>>,
    /// Guild's preferred locale.
    ///
    /// Present when the command is used in a guild.
    ///
    /// Defaults to `en-US`.
    #[serde(skip_serializing_if = "Option::is_none")]
    pub guild_locale: Option<String>,
    /// ID of the interaction.
    pub id: Id<InteractionMarker>,
    /// Type of the interaction.
    #[serde(rename = "type")]
    pub kind: InteractionType,
    /// Selected language of the user who invoked the interaction.
    pub locale: String,
    /// Member that invoked the interaction.
    ///
    /// Present when the command is used in a guild.
    #[serde(skip_serializing_if = "Option::is_none")]
    pub member: Option<PartialMember>,
    /// Message object, if the modal comes from a message component interaction.
    ///
    /// This is currently *not* validated by the Discord API and may be spoofed
    /// by malicious users.
    pub message: Option<Message>,
    /// Token of the interaction.
    pub token: String,
    /// User that invoked the interaction.
    ///
    /// Present when the command is used in a direct message.
    #[serde(skip_serializing_if = "Option::is_none")]
    pub user: Option<User>,
}

impl ModalSubmitInteraction {
    /// ID of the user that invoked the interaction.
    ///
    /// This will first check for the [`member`]'s
    /// [`user`][`PartialMember::user`]'s ID and, if not present, then check the
    /// [`user`]'s ID.
    ///
    /// [`member`]: Self::member
    /// [`user`]: Self::user
    pub const fn author_id(&self) -> Option<Id<UserMarker>> {
        super::author_id(self.user.as_ref(), self.member.as_ref())
    }

    /// Whether the interaction was invoked in a DM.
    pub const fn is_dm(&self) -> bool {
        self.user.is_some()
    }

    /// Whether the interaction was invoked in a guild.
    pub const fn is_guild(&self) -> bool {
        self.member.is_some()
    }
}

#[cfg(test)]
mod tests {
    use super::{
        ModalInteractionData, ModalInteractionDataActionRow, ModalInteractionDataComponent,
        ModalSubmitInteraction,
    };
    use crate::{
<<<<<<< HEAD
        application::component::ComponentType,
        util::datetime::{Timestamp, TimestampParseError},
=======
        application::{
            component::ComponentType,
            interaction::{tests::user, InteractionType},
        },
        datetime::{Timestamp, TimestampParseError},
        guild::PartialMember,
        id::{
            marker::{
                ApplicationMarker, ChannelMarker, GuildMarker, InteractionMarker, UserMarker,
            },
            Id,
        },
>>>>>>> 72a7deb2
    };
    use serde::Serialize;
    use static_assertions::{assert_fields, assert_impl_all};
    use std::{fmt::Debug, str::FromStr};

    assert_fields!(
        ModalSubmitInteraction: application_id,
        channel_id,
        data,
        guild_id,
        id,
        kind,
        member,
        token,
        user
    );
    assert_impl_all!(
        ModalSubmitInteraction: Clone,
        Debug,
        Eq,
        PartialEq,
        Send,
        Serialize,
        Sync
    );

    const USER_ID: Id<UserMarker> = Id::new(7);

    #[test]
    fn test_author_id() -> Result<(), TimestampParseError> {
        let joined_at = Timestamp::from_str("2020-02-02T02:02:02.020000+00:00")?;

        let in_guild = ModalSubmitInteraction {
            application_id: Id::<ApplicationMarker>::new(1),
            channel_id: Id::<ChannelMarker>::new(1),
            data: ModalInteractionData {
                custom_id: "the-id".to_owned(),
                components: Vec::from([ModalInteractionDataActionRow {
                    components: Vec::from([ModalInteractionDataComponent {
                        custom_id: "input-1".to_owned(),
                        kind: ComponentType::TextInput,
                        value: "got it".into(),
                    }]),
                }]),
            },
            guild_id: Some(Id::<GuildMarker>::new(1)),
            guild_locale: Some("de".to_owned()),
            id: Id::<InteractionMarker>::new(1),
            kind: InteractionType::ModalSubmit,
            locale: "en-GB".to_owned(),
            member: Some(PartialMember {
                avatar: None,
                deaf: false,
                joined_at,
                mute: false,
                nick: None,
                permissions: None,
                premium_since: None,
                roles: Vec::new(),
                user: Some(user(USER_ID)),
                communication_disabled_until: None,
            }),
            message: None,
            token: "TOKEN".to_owned(),
            user: None,
        };

        assert_eq!(Some(USER_ID), in_guild.author_id());
        assert!(in_guild.is_guild());

        let in_dm = ModalSubmitInteraction {
            member: None,
            user: Some(user(USER_ID)),
            ..in_guild
        };
        assert_eq!(Some(USER_ID), in_dm.author_id());
        assert!(in_dm.is_dm());

        Ok(())
    }
}<|MERGE_RESOLUTION|>--- conflicted
+++ resolved
@@ -94,15 +94,10 @@
         ModalSubmitInteraction,
     };
     use crate::{
-<<<<<<< HEAD
-        application::component::ComponentType,
-        util::datetime::{Timestamp, TimestampParseError},
-=======
         application::{
             component::ComponentType,
             interaction::{tests::user, InteractionType},
         },
-        datetime::{Timestamp, TimestampParseError},
         guild::PartialMember,
         id::{
             marker::{
@@ -110,7 +105,7 @@
             },
             Id,
         },
->>>>>>> 72a7deb2
+        util::datetime::{Timestamp, TimestampParseError},
     };
     use serde::Serialize;
     use static_assertions::{assert_fields, assert_impl_all};
