mod data;

pub use self::data::{
    ModalInteractionData, ModalInteractionDataActionRow, ModalInteractionDataComponent,
};

use crate::{
    application::interaction::InteractionType,
    channel::Message,
    guild::PartialMember,
    id::{
        marker::{ApplicationMarker, ChannelMarker, GuildMarker, InteractionMarker, UserMarker},
        Id,
    },
    user::User,
};
use serde::Serialize;

/// Information present in an [`Interaction::ModalSubmit`].
///
/// [`Interaction::ModalSubmit`]: super::Interaction::ModalSubmit
#[derive(Clone, Debug, Eq, PartialEq, Serialize)]
#[serde(rename(serialize = "Interaction"))]
pub struct ModalSubmitInteraction {
    /// ID of the associated application.
    pub application_id: Id<ApplicationMarker>,
    /// ID of the channel the interaction was invoked in.
    pub channel_id: Id<ChannelMarker>,
    /// Data from the submitted modal.
    pub data: ModalInteractionData,
    /// ID of the guild the interaction was invoked in.
    pub guild_id: Option<Id<GuildMarker>>,
    /// Guild's preferred locale.
    ///
    /// Present when the command is used in a guild.
    ///
    /// Defaults to `en-US`.
    #[serde(skip_serializing_if = "Option::is_none")]
    pub guild_locale: Option<String>,
    /// ID of the interaction.
    pub id: Id<InteractionMarker>,
    /// Type of the interaction.
    #[serde(rename = "type")]
    pub kind: InteractionType,
<<<<<<< HEAD
    /// Member that invoked the interaction.
=======
    /// Selected language of the user who triggered the interaction.
    pub locale: String,
    /// Member that triggered the interaction.
>>>>>>> 4cd3056b
    ///
    /// Present when the command is used in a guild.
    #[serde(skip_serializing_if = "Option::is_none")]
    pub member: Option<PartialMember>,
    /// Message object, if the modal comes from a message component interaction.
    ///
    /// This is currently *not* validated by the Discord API and may be spoofed
    /// by malicious users.
    pub message: Option<Message>,
    /// Token of the interaction.
    pub token: String,
    /// User that invoked the interaction.
    ///
    /// Present when the command is used in a direct message.
    #[serde(skip_serializing_if = "Option::is_none")]
    pub user: Option<User>,
}

impl ModalSubmitInteraction {
    /// ID of the user that invoked the interaction.
    ///
    /// This will first check for the [`member`]'s
    /// [`user`][`PartialMember::user`]'s ID and, if not present, then check the
    /// [`user`]'s ID.
    ///
    /// [`member`]: Self::member
    /// [`user`]: Self::user
    pub const fn author_id(&self) -> Option<Id<UserMarker>> {
        super::author_id(self.user.as_ref(), self.member.as_ref())
    }

    /// Whether the interaction was invoked in a DM.
    pub const fn is_dm(&self) -> bool {
        self.user.is_some()
    }

    /// Whether the interaction was invoked in a guild.
    pub const fn is_guild(&self) -> bool {
        self.member.is_some()
    }
}

#[cfg(test)]
mod tests {
    use super::{
        ModalInteractionData, ModalInteractionDataActionRow, ModalInteractionDataComponent,
        ModalSubmitInteraction,
    };
    use crate::{
        application::{
            component::ComponentType,
            interaction::{tests::user, InteractionType},
        },
        datetime::{Timestamp, TimestampParseError},
        guild::PartialMember,
        id::{
            marker::{
                ApplicationMarker, ChannelMarker, GuildMarker, InteractionMarker, UserMarker,
            },
            Id,
        },
    };
    use serde::Serialize;
    use static_assertions::{assert_fields, assert_impl_all};
    use std::{fmt::Debug, str::FromStr};

    assert_fields!(
        ModalSubmitInteraction: application_id,
        channel_id,
        data,
        guild_id,
        id,
        kind,
        member,
        token,
        user
    );
    assert_impl_all!(
        ModalSubmitInteraction: Clone,
        Debug,
        Eq,
        PartialEq,
        Send,
        Serialize,
        Sync
    );

    const USER_ID: Id<UserMarker> = Id::new(7);

    #[test]
    fn test_author_id() -> Result<(), TimestampParseError> {
        let joined_at = Timestamp::from_str("2020-02-02T02:02:02.020000+00:00")?;

        let in_guild = ModalSubmitInteraction {
            application_id: Id::<ApplicationMarker>::new(1),
            channel_id: Id::<ChannelMarker>::new(1),
            data: ModalInteractionData {
                custom_id: "the-id".to_owned(),
                components: Vec::from([ModalInteractionDataActionRow {
                    components: Vec::from([ModalInteractionDataComponent {
                        custom_id: "input-1".to_owned(),
                        kind: ComponentType::TextInput,
                        value: "got it".into(),
                    }]),
                }]),
            },
            guild_id: Some(Id::<GuildMarker>::new(1)),
            guild_locale: Some("de".to_owned()),
            id: Id::<InteractionMarker>::new(1),
            kind: InteractionType::ModalSubmit,
            locale: "en-GB".to_owned(),
            member: Some(PartialMember {
                avatar: None,
                deaf: false,
                joined_at,
                mute: false,
                nick: None,
                permissions: None,
                premium_since: None,
                roles: Vec::new(),
                user: Some(user(USER_ID)),
                communication_disabled_until: None,
            }),
            message: None,
            token: "TOKEN".to_owned(),
            user: None,
        };

        assert_eq!(Some(USER_ID), in_guild.author_id());
        assert!(in_guild.is_guild());

        let in_dm = ModalSubmitInteraction {
            member: None,
            user: Some(user(USER_ID)),
            ..in_guild
        };
        assert_eq!(Some(USER_ID), in_dm.author_id());
        assert!(in_dm.is_dm());

        Ok(())
    }
}<|MERGE_RESOLUTION|>--- conflicted
+++ resolved
@@ -42,13 +42,9 @@
     /// Type of the interaction.
     #[serde(rename = "type")]
     pub kind: InteractionType,
-<<<<<<< HEAD
+    /// Selected language of the user who invoked the interaction.
+    pub locale: String,
     /// Member that invoked the interaction.
-=======
-    /// Selected language of the user who triggered the interaction.
-    pub locale: String,
-    /// Member that triggered the interaction.
->>>>>>> 4cd3056b
     ///
     /// Present when the command is used in a guild.
     #[serde(skip_serializing_if = "Option::is_none")]
