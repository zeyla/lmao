--- conflicted
+++ resolved
@@ -107,14 +107,9 @@
         let mut application_id: Option<Id<ApplicationMarker>> = None;
         let mut channel_id: Option<Id<ChannelMarker>> = None;
         let mut data: Option<Value> = None;
-<<<<<<< HEAD
         let mut guild_id: Option<Option<Id<GuildMarker>>> = None;
+        let mut guild_locale: Option<Option<String>> = None;
         let mut id: Option<Id<InteractionMarker>> = None;
-=======
-        let mut guild_id: Option<Option<GuildId>> = None;
-        let mut guild_locale: Option<Option<String>> = None;
-        let mut id: Option<InteractionId> = None;
->>>>>>> 6f969150
         let mut member: Option<Option<PartialMember>> = None;
         let mut message: Option<Message> = None;
         let mut token: Option<String> = None;
@@ -427,14 +422,9 @@
                     .collect(),
                 }),
             },
-<<<<<<< HEAD
             guild_id: Some(Id::new(400)),
+            guild_locale: Some("de".to_owned()),
             id: Id::new(500),
-=======
-            guild_id: Some(GuildId::new(400).expect("non zero")),
-            guild_locale: Some("de".to_owned()),
-            id: InteractionId::new(500).expect("non zero"),
->>>>>>> 6f969150
             kind: InteractionType::ApplicationCommand,
             locale: "en-GB".to_owned(),
             member: Some(PartialMember {
