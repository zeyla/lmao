--- conflicted
+++ resolved
@@ -83,26 +83,16 @@
 
         let kind = match data.kind {
             PermissionOverwriteTargetType::Member => {
-<<<<<<< HEAD
                 let id = Id::new(data.id).expect("non zero");
-                tracing::trace!(id = %id, kind = ?data.kind);
-=======
-                let id = UserId::new(data.id).expect("non zero");
                 #[cfg(feature = "tracing")]
-                tracing::trace!(id = %id.0, kind = ?data.kind);
->>>>>>> 957aed46
+                tracing::trace!(id = %id.get(), kind = ?data.kind);
 
                 PermissionOverwriteType::Member(id)
             }
             PermissionOverwriteTargetType::Role => {
-<<<<<<< HEAD
                 let id = Id::new(data.id).expect("non zero");
-                tracing::trace!(id = %id, kind = ?data.kind);
-=======
-                let id = RoleId::new(data.id).expect("non zero");
                 #[cfg(feature = "tracing")]
-                tracing::trace!(id = %id.0, kind = ?data.kind);
->>>>>>> 957aed46
+                tracing::trace!(id = %id.get(), kind = ?data.kind);
 
                 PermissionOverwriteType::Role(id)
             }
