--- conflicted
+++ resolved
@@ -71,16 +71,6 @@
     RoleDelete,
     #[serde(rename = "GUILD_ROLE_UPDATE")]
     RoleUpdate,
-<<<<<<< HEAD
-=======
-    ShardConnected,
-    ShardConnecting,
-    ShardDisconnected,
-    ShardIdentifying,
-    ShardPayload,
-    ShardReconnecting,
-    ShardResuming,
->>>>>>> 9a4049af
     StageInstanceCreate,
     StageInstanceDelete,
     StageInstanceUpdate,
@@ -168,18 +158,7 @@
             | Self::GatewayHeartbeatAck
             | Self::GatewayHello
             | Self::GatewayInvalidateSession
-<<<<<<< HEAD
             | Self::GatewayReconnect => None,
-=======
-            | Self::GatewayReconnect
-            | Self::ShardConnected
-            | Self::ShardConnecting
-            | Self::ShardDisconnected
-            | Self::ShardIdentifying
-            | Self::ShardPayload
-            | Self::ShardReconnecting
-            | Self::ShardResuming => None,
->>>>>>> 9a4049af
         }
     }
 }
