use crate::{
    datetime::Timestamp,
    id::{
        marker::{GuildMarker, RoleMarker},
        Id,
    },
    user::User,
};
use serde::{Deserialize, Serialize};

#[derive(Clone, Debug, Deserialize, Eq, Hash, PartialEq, Serialize)]
pub struct MemberUpdate {
<<<<<<< HEAD
    pub guild_id: Id<GuildMarker>,
=======
    /// Member's guild avatar.
    pub avatar: Option<String>,
    pub guild_id: GuildId,
>>>>>>> 1f77d801
    pub deaf: Option<bool>,
    pub joined_at: Timestamp,
    pub mute: Option<bool>,
    pub nick: Option<String>,
    /// Whether the user has yet to pass the guild's [Membership Screening]
    /// requirements.
    ///
    /// Note: This field is still under refactoring by Discord. For more info,
    /// check this [issue] and [pull request].
    ///
    /// [Membership Screening]: https://support.discord.com/hc/en-us/articles/1500000466882
    /// [issue]: https://github.com/discord/discord-api-docs/issues/2567
    /// [pull request]: https://github.com/discord/discord-api-docs/pull/2547
    #[serde(default)]
    pub pending: bool,
    pub premium_since: Option<Timestamp>,
    pub roles: Vec<Id<RoleMarker>>,
    pub user: User,
}

#[cfg(test)]
mod tests {
    use super::MemberUpdate;
    use crate::{datetime::Timestamp, id::Id, user::User};
    use serde_test::Token;

    #[test]
    fn test_member_update() {
        let joined_at = Timestamp::from_micros(1_488_234_110_121_000).expect("non zero");

        let value = MemberUpdate {
            avatar: None,
            guild_id: GuildId::new(1_234).expect("non zero"),
            deaf: Some(false),
            joined_at,
            mute: Some(false),
            nick: Some("Twilight".to_string()),
            pending: false,
            premium_since: None,
            roles: vec![],
            user: User {
                accent_color: None,
                banner: None,
                name: "Twilight Sparkle".to_string(),
                public_flags: None,
                id: Id::new(424_242).expect("non zero"),
                discriminator: 1234,
                avatar: Some("cool image".to_string()),
                bot: false,
                email: None,
                flags: None,
                locale: None,
                mfa_enabled: None,
                premium_type: None,
                system: None,
                verified: None,
            },
<<<<<<< HEAD
            roles: vec![],
            premium_since: None,
            pending: false,
            nick: Some("Twilight".to_string()),
            joined_at,
            guild_id: Id::new(1_234).expect("non zero"),
            deaf: Some(false),
            mute: Some(false),
=======
>>>>>>> 1f77d801
        };

        serde_test::assert_tokens(
            &value,
            &[
                Token::Struct {
                    name: "MemberUpdate",
                    len: 10,
                },
                Token::Str("avatar"),
                Token::None,
                Token::Str("guild_id"),
                Token::NewtypeStruct { name: "Id" },
                Token::Str("1234"),
                Token::Str("deaf"),
                Token::Some,
                Token::Bool(false),
                Token::Str("joined_at"),
                Token::Str("2017-02-27T22:21:50.121000+00:00"),
                Token::Str("mute"),
                Token::Some,
                Token::Bool(false),
                Token::Str("nick"),
                Token::Some,
                Token::Str("Twilight"),
                Token::Str("pending"),
                Token::Bool(false),
                Token::Str("premium_since"),
                Token::None,
                Token::Str("roles"),
                Token::Seq { len: Some(0) },
                Token::SeqEnd,
                Token::Str("user"),
                Token::Struct {
                    name: "User",
                    len: 7,
                },
                Token::Str("accent_color"),
                Token::None,
                Token::Str("avatar"),
                Token::Some,
                Token::Str("cool image"),
                Token::Str("banner"),
                Token::None,
                Token::Str("bot"),
                Token::Bool(false),
                Token::Str("discriminator"),
                Token::Str("1234"),
                Token::Str("id"),
                Token::NewtypeStruct { name: "Id" },
                Token::Str("424242"),
                Token::Str("username"),
                Token::Str("Twilight Sparkle"),
                Token::StructEnd,
                Token::StructEnd,
            ],
        )
    }
}<|MERGE_RESOLUTION|>--- conflicted
+++ resolved
@@ -10,13 +10,9 @@
 
 #[derive(Clone, Debug, Deserialize, Eq, Hash, PartialEq, Serialize)]
 pub struct MemberUpdate {
-<<<<<<< HEAD
-    pub guild_id: Id<GuildMarker>,
-=======
     /// Member's guild avatar.
     pub avatar: Option<String>,
-    pub guild_id: GuildId,
->>>>>>> 1f77d801
+    pub guild_id: Id<GuildMarker>,
     pub deaf: Option<bool>,
     pub joined_at: Timestamp,
     pub mute: Option<bool>,
@@ -49,7 +45,8 @@
 
         let value = MemberUpdate {
             avatar: None,
-            guild_id: GuildId::new(1_234).expect("non zero"),
+            guild_id: Id::new(1_234).expect("non zero"),
+
             deaf: Some(false),
             joined_at,
             mute: Some(false),
@@ -74,17 +71,6 @@
                 system: None,
                 verified: None,
             },
-<<<<<<< HEAD
-            roles: vec![],
-            premium_since: None,
-            pending: false,
-            nick: Some("Twilight".to_string()),
-            joined_at,
-            guild_id: Id::new(1_234).expect("non zero"),
-            deaf: Some(false),
-            mute: Some(false),
-=======
->>>>>>> 1f77d801
         };
 
         serde_test::assert_tokens(
