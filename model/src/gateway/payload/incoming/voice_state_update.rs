use crate::voice::VoiceState;
use serde::{Deserialize, Serialize};

#[derive(Clone, Debug, Deserialize, Eq, Hash, PartialEq, Serialize)]
pub struct VoiceStateUpdate(pub VoiceState);

#[cfg(test)]
mod tests {
    use super::{VoiceState, VoiceStateUpdate};
    use crate::{
        datetime::{Timestamp, TimestampParseError},
        guild::Member,
        id::Id,
        user::User,
    };
    use serde_test::Token;
    use std::str::FromStr;

    #[test]
    #[allow(clippy::too_many_lines)]
    fn test_voice_state_update() {
        let joined_at = Timestamp::from_secs(1_632_072_645).expect("non zero");

        let value = VoiceStateUpdate(VoiceState {
            channel_id: None,
            deaf: false,
            guild_id: Some(Id::new(1).expect("non zero")),
            member: Some(Member {
                avatar: None,
                deaf: false,
<<<<<<< HEAD
                guild_id: Id::new(1).expect("non zero"),
                joined_at: None,
=======
                guild_id: GuildId::new(1).expect("non zero"),
                joined_at,
>>>>>>> 66dfdebf
                mute: false,
                nick: None,
                pending: false,
                premium_since: None,
                roles: vec![Id::new(4).expect("non zero")],
                user: User {
                    id: Id::new(1).expect("non zero"),
                    accent_color: None,
                    avatar: None,
                    banner: None,
                    bot: false,
                    discriminator: 909,
                    name: "foo".to_string(),
                    mfa_enabled: None,
                    locale: None,
                    verified: None,
                    email: None,
                    flags: None,
                    premium_type: None,
                    system: None,
                    public_flags: None,
                },
            }),
            mute: false,
            self_deaf: false,
            self_mute: false,
            self_stream: false,
            session_id: "a".to_owned(),
            suppress: false,
            token: None,
            user_id: Id::new(1).expect("non zero"),
            request_to_speak_timestamp: None,
        });

        serde_test::assert_tokens(
            &value,
            &[
                Token::NewtypeStruct {
                    name: "VoiceStateUpdate",
                },
                Token::Struct {
                    name: "VoiceState",
                    len: 12,
                },
                Token::Str("channel_id"),
                Token::None,
                Token::Str("deaf"),
                Token::Bool(false),
                Token::Str("guild_id"),
                Token::Some,
                Token::NewtypeStruct { name: "Id" },
                Token::Str("1"),
                Token::Str("member"),
                Token::Some,
                Token::Struct {
                    name: "Member",
                    len: 8,
                },
                Token::Str("deaf"),
                Token::Bool(false),
                Token::Str("guild_id"),
                Token::NewtypeStruct { name: "Id" },
                Token::Str("1"),
                Token::Str("joined_at"),
                Token::Str("2021-09-19T17:30:45.000000+00:00"),
                Token::Str("mute"),
                Token::Bool(false),
                Token::Str("nick"),
                Token::None,
                Token::Str("pending"),
                Token::Bool(false),
                Token::Str("roles"),
                Token::Seq { len: Some(1) },
                Token::NewtypeStruct { name: "Id" },
                Token::Str("4"),
                Token::SeqEnd,
                Token::Str("user"),
                Token::Struct {
                    name: "User",
                    len: 7,
                },
                Token::Str("accent_color"),
                Token::None,
                Token::Str("avatar"),
                Token::None,
                Token::Str("banner"),
                Token::None,
                Token::Str("bot"),
                Token::Bool(false),
                Token::Str("discriminator"),
                Token::Str("0909"),
                Token::Str("id"),
                Token::NewtypeStruct { name: "Id" },
                Token::Str("1"),
                Token::Str("username"),
                Token::Str("foo"),
                Token::StructEnd,
                Token::StructEnd,
                Token::Str("mute"),
                Token::Bool(false),
                Token::Str("self_deaf"),
                Token::Bool(false),
                Token::Str("self_mute"),
                Token::Bool(false),
                Token::Str("self_stream"),
                Token::Bool(false),
                Token::Str("session_id"),
                Token::Str("a"),
                Token::Str("suppress"),
                Token::Bool(false),
                Token::Str("user_id"),
                Token::NewtypeStruct { name: "Id" },
                Token::Str("1"),
                Token::Str("request_to_speak_timestamp"),
                Token::None,
                Token::StructEnd,
            ],
        );
    }

    #[test]
    #[allow(clippy::too_many_lines)]
    fn voice_state_update_deser_tokens() -> Result<(), TimestampParseError> {
        let joined_at = Timestamp::from_str("2016-12-08T18:41:21.954000+00:00")?;
        let request_to_speak_timestamp = Timestamp::from_str("2021-03-31T18:45:31.297561+00:00")?;

        let value = VoiceStateUpdate(VoiceState {
            channel_id: None,
            deaf: false,
            guild_id: Some(Id::new(999_999).expect("non zero")),
            member: Some(Member {
                avatar: None,
                deaf: false,
<<<<<<< HEAD
                guild_id: Id::new(999_999).expect("non zero"),
                joined_at: Some(joined_at),
=======
                guild_id: GuildId::new(999_999).expect("non zero"),
                joined_at,
>>>>>>> 66dfdebf
                mute: false,
                nick: Some("Twilight".to_string()),
                pending: false,
                premium_since: None,
                roles: vec![
                    Id::new(123).expect("non zero"),
                    Id::new(124).expect("non zero"),
                ],
                user: User {
                    id: Id::new(1_234_123_123_123).expect("non zero"),
                    accent_color: None,
                    avatar: Some("a21312321231236060dfe562c".to_string()),
                    banner: None,
                    bot: false,
                    discriminator: 4242,
                    name: "Twilight Sparkle".to_string(),
                    mfa_enabled: None,
                    locale: None,
                    verified: None,
                    email: None,
                    flags: None,
                    premium_type: None,
                    system: None,
                    public_flags: None,
                },
            }),
            mute: false,
            self_deaf: false,
            self_mute: false,
            self_stream: false,
            session_id: "asdasdas1da98da2b3ab3a".to_owned(),
            suppress: false,
            token: None,
            user_id: Id::new(123_213).expect("non zero"),
            request_to_speak_timestamp: Some(request_to_speak_timestamp),
        });

        // Token stream here's `Member` has no `guild_id`, which deserializer
        // must add.
        // Lack of "guild_id" in real "member" means that de+ser does not
        // reproduce original input (assert only `de`).
        serde_test::assert_de_tokens(
            &value,
            &[
                Token::NewtypeStruct {
                    name: "VoiceStateUpdate",
                },
                Token::Struct {
                    name: "VoiceState",
                    len: 11,
                },
                Token::Str("channel_id"),
                Token::None,
                Token::Str("deaf"),
                Token::Bool(false),
                Token::Str("guild_id"),
                Token::Some,
                Token::NewtypeStruct { name: "Id" },
                Token::Str("999999"),
                Token::Str("member"),
                Token::Some,
                Token::Struct {
                    name: "Member",
                    len: 8,
                },
                Token::Str("deaf"),
                Token::Bool(false),
                Token::Str("joined_at"),
                Token::Str("2016-12-08T18:41:21.954000+00:00"),
                Token::Str("mute"),
                Token::Bool(false),
                Token::Str("nick"),
                Token::Some,
                Token::Str("Twilight"),
                Token::Str("pending"),
                Token::Bool(false),
                Token::Str("roles"),
                Token::Seq { len: Some(2) },
                Token::NewtypeStruct { name: "Id" },
                Token::Str("123"),
                Token::NewtypeStruct { name: "Id" },
                Token::Str("124"),
                Token::SeqEnd,
                Token::Str("user"),
                Token::Struct {
                    name: "User",
                    len: 7,
                },
                Token::Str("accent_color"),
                Token::None,
                Token::Str("avatar"),
                Token::Some,
                Token::Str("a21312321231236060dfe562c"),
                Token::Str("banner"),
                Token::None,
                Token::Str("bot"),
                Token::Bool(false),
                Token::Str("discriminator"),
                Token::Str("4242"),
                Token::Str("id"),
                Token::NewtypeStruct { name: "Id" },
                Token::Str("1234123123123"),
                Token::Str("username"),
                Token::Str("Twilight Sparkle"),
                Token::StructEnd,
                Token::StructEnd,
                Token::Str("mute"),
                Token::Bool(false),
                Token::Str("self_deaf"),
                Token::Bool(false),
                Token::Str("self_mute"),
                Token::Bool(false),
                Token::Str("self_stream"),
                Token::Bool(false),
                Token::Str("session_id"),
                Token::Str("asdasdas1da98da2b3ab3a"),
                Token::Str("suppress"),
                Token::Bool(false),
                Token::Str("user_id"),
                Token::NewtypeStruct { name: "Id" },
                Token::Str("123213"),
                Token::Str("request_to_speak_timestamp"),
                Token::Some,
                Token::Str("2021-03-31T18:45:31.297561+00:00"),
                Token::StructEnd,
            ],
        );

        Ok(())
    }
}<|MERGE_RESOLUTION|>--- conflicted
+++ resolved
@@ -28,13 +28,8 @@
             member: Some(Member {
                 avatar: None,
                 deaf: false,
-<<<<<<< HEAD
                 guild_id: Id::new(1).expect("non zero"),
-                joined_at: None,
-=======
-                guild_id: GuildId::new(1).expect("non zero"),
                 joined_at,
->>>>>>> 66dfdebf
                 mute: false,
                 nick: None,
                 pending: false,
@@ -168,13 +163,8 @@
             member: Some(Member {
                 avatar: None,
                 deaf: false,
-<<<<<<< HEAD
                 guild_id: Id::new(999_999).expect("non zero"),
-                joined_at: Some(joined_at),
-=======
-                guild_id: GuildId::new(999_999).expect("non zero"),
                 joined_at,
->>>>>>> 66dfdebf
                 mute: false,
                 nick: Some("Twilight".to_string()),
                 pending: false,
