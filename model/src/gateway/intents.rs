--- conflicted
+++ resolved
@@ -104,11 +104,6 @@
         /// - [`GUILD_SCHEDULED_EVENT_USER_ADD`]
         /// - [`GUILD_SCHEDULED_EVENT_USER_REMOVE`]
         ///
-<<<<<<< HEAD
-        /// [`INVITE_CREATE`]: super::event::Event::InviteCreate
-        /// [`INVITE_DELETE`]: super::event::Event::InviteDelete
-=======
->>>>>>> 299d756f
         /// [`GUILD_SCHEDULED_EVENT_CREATE`]: super::event::Event::GuildScheduledEventCreate
         /// [`GUILD_SCHEDULED_EVENT_UPDATE`]: super::event::Event::GuildScheduledEventDelete
         /// [`GUILD_SCHEDULED_EVENT_DELETE`]: super::event::Event::GuildScheduledEventUpdate
