--- conflicted
+++ resolved
@@ -43,13 +43,8 @@
             banner: Some(image_hash::BANNER),
             description: Some("a description".to_owned()),
             features: vec!["a feature".to_owned()],
-<<<<<<< HEAD
             icon: Some(image_hash::ICON),
-            id: Id::new(1).expect("non zero"),
-=======
-            icon: Some("icon hash".to_owned()),
             id: Id::new(1),
->>>>>>> 1aa63643
             name: "guild name".to_owned(),
             splash: Some(image_hash::SPLASH),
             vanity_url_code: Some("twilight".to_owned()),
