mod channel;
mod guild;
mod stage_instance;
mod target_type;
mod welcome_screen;

pub use self::{
    channel::InviteChannel,
    guild::InviteGuild,
    stage_instance::{InviteStageInstance, InviteStageInstanceMember},
    target_type::TargetType,
    welcome_screen::{WelcomeScreen, WelcomeScreenChannel},
};

use super::user::User;
use crate::datetime::Timestamp;
use serde::{Deserialize, Serialize};

#[derive(Clone, Debug, Deserialize, Eq, PartialEq, Serialize)]
pub struct Invite {
    #[serde(skip_serializing_if = "Option::is_none")]
    pub approximate_member_count: Option<u64>,
    #[serde(skip_serializing_if = "Option::is_none")]
    pub approximate_presence_count: Option<u64>,
    pub channel: Option<InviteChannel>,
    pub code: String,
    #[serde(skip_serializing_if = "Option::is_none")]
    pub created_at: Option<Timestamp>,
    #[serde(skip_serializing_if = "Option::is_none")]
    pub expires_at: Option<Timestamp>,
    #[serde(skip_serializing_if = "Option::is_none")]
    pub guild: Option<InviteGuild>,
    #[serde(skip_serializing_if = "Option::is_none")]
    pub inviter: Option<User>,
    #[serde(skip_serializing_if = "Option::is_none")]
    pub max_age: Option<u64>,
    #[serde(skip_serializing_if = "Option::is_none")]
    pub max_uses: Option<u64>,
    #[serde(skip_serializing_if = "Option::is_none")]
    pub stage_instance: Option<InviteStageInstance>,
    #[serde(skip_serializing_if = "Option::is_none")]
    pub target_type: Option<TargetType>,
    #[serde(skip_serializing_if = "Option::is_none")]
    pub target_user: Option<User>,
    #[serde(skip_serializing_if = "Option::is_none")]
    pub temporary: Option<bool>,
    #[serde(skip_serializing_if = "Option::is_none")]
    pub uses: Option<u64>,
}

#[cfg(test)]
mod tests {
    use super::{
        welcome_screen::WelcomeScreenChannel, Invite, InviteChannel, InviteGuild,
        InviteStageInstance, InviteStageInstanceMember, TargetType, User, WelcomeScreen,
    };
    use crate::{
        channel::ChannelType,
        datetime::{Timestamp, TimestampParseError},
        guild::VerificationLevel,
        id::Id,
    };
    use serde::{Deserialize, Serialize};
    use serde_test::Token;
    use static_assertions::{assert_fields, assert_impl_all};
    use std::{fmt::Debug, str::FromStr};

    assert_fields!(
        Invite: approximate_member_count,
        approximate_presence_count,
        channel,
        code,
        created_at,
        expires_at,
        guild,
        inviter,
        max_age,
        max_uses,
        stage_instance,
        target_type,
        target_user,
        temporary,
        uses
    );

    assert_impl_all!(
        Invite: Clone,
        Debug,
        Deserialize<'static>,
        Eq,
        PartialEq,
        Serialize,
        Send,
        Sync,
    );

    #[test]
    fn test_invite() {
        let value = Invite {
            approximate_member_count: Some(31),
            approximate_presence_count: Some(7),
<<<<<<< HEAD
            channel: InviteChannel {
                id: Id::new(2).expect("non zero"),
=======
            channel: Some(InviteChannel {
                id: ChannelId::new(2).expect("non zero"),
>>>>>>> 957aed46
                kind: ChannelType::Group,
                name: None,
            }),
            code: "uniquecode".to_owned(),
            created_at: None,
            expires_at: None,
            guild: None,
            inviter: None,
            max_age: None,
            max_uses: None,
            stage_instance: None,
            target_type: Some(TargetType::Stream),
            target_user: None,
            temporary: None,
            uses: None,
        };

        serde_test::assert_tokens(
            &value,
            &[
                Token::Struct {
                    name: "Invite",
                    len: 5,
                },
                Token::Str("approximate_member_count"),
                Token::Some,
                Token::U64(31),
                Token::Str("approximate_presence_count"),
                Token::Some,
                Token::U64(7),
                Token::Str("channel"),
                Token::Some,
                Token::Struct {
                    name: "InviteChannel",
                    len: 2,
                },
                Token::Str("id"),
                Token::NewtypeStruct { name: "Id" },
                Token::Str("2"),
                Token::Str("type"),
                Token::U8(3),
                Token::StructEnd,
                Token::Str("code"),
                Token::Str("uniquecode"),
                Token::Str("target_type"),
                Token::Some,
                Token::U8(1),
                Token::StructEnd,
            ],
        );
    }

    #[allow(clippy::too_many_lines)]
    #[test]
    fn test_invite_complete() -> Result<(), TimestampParseError> {
        let created_at = Timestamp::from_str("2021-08-03T16:08:36.325000+00:00")?;
        let expires_at = Timestamp::from_str("2021-08-10T16:08:36.325000+00:00")?;
        let joined_at = Timestamp::from_str("2015-04-26T06:26:56.936000+00:00")?;

        let value = Invite {
            approximate_member_count: Some(31),
            approximate_presence_count: Some(7),
<<<<<<< HEAD
            channel: InviteChannel {
                id: Id::new(2).expect("non zero"),
=======
            channel: Some(InviteChannel {
                id: ChannelId::new(2).expect("non zero"),
>>>>>>> 957aed46
                kind: ChannelType::Group,
                name: None,
            }),
            code: "uniquecode".to_owned(),
            created_at: Some(created_at),
            expires_at: Some(expires_at),
            guild: Some(InviteGuild {
                banner: Some("banner hash".to_owned()),
                description: Some("a description".to_owned()),
                features: vec!["a feature".to_owned()],
                icon: Some("icon hash".to_owned()),
                id: Id::new(1).expect("non zero"),
                name: "guild name".to_owned(),
                splash: Some("splash hash".to_owned()),
                vanity_url_code: Some("twilight".to_owned()),
                verification_level: VerificationLevel::Medium,
                welcome_screen: Some(WelcomeScreen {
                    description: Some("welcome description".to_owned()),
                    welcome_channels: vec![
                        WelcomeScreenChannel {
                            channel_id: Id::new(123).expect("non zero"),
                            description: "channel description".to_owned(),
                            emoji_id: None,
                            emoji_name: Some("\u{1f352}".to_owned()),
                        },
                        WelcomeScreenChannel {
                            channel_id: Id::new(456).expect("non zero"),
                            description: "custom description".to_owned(),
                            emoji_id: Some(Id::new(789).expect("non zero")),
                            emoji_name: Some("custom_name".to_owned()),
                        },
                    ],
                }),
            }),
            inviter: Some(User {
                accent_color: None,
                avatar: None,
                banner: None,
                bot: false,
                discriminator: 1,
                email: None,
                flags: None,
                id: Id::new(2).expect("non zero"),
                locale: None,
                mfa_enabled: None,
                name: "test".to_owned(),
                premium_type: None,
                public_flags: None,
                system: None,
                verified: None,
            }),
            max_age: Some(86_400),
            max_uses: Some(10),
            stage_instance: Some(InviteStageInstance {
                members: Vec::from([InviteStageInstanceMember {
                    avatar: None,
                    joined_at,
                    nick: None,
                    pending: None,
                    premium_since: None,
                    roles: Vec::new(),
                    user: User {
                        accent_color: None,
                        avatar: None,
                        banner: None,
                        bot: false,
                        discriminator: 1,
                        email: None,
                        flags: None,
                        id: Id::new(2).expect("non zero"),
                        locale: None,
                        mfa_enabled: None,
                        name: "test".to_owned(),
                        premium_type: None,
                        public_flags: None,
                        system: None,
                        verified: None,
                    },
                }]),
                participant_count: 4,
                speaker_count: 2,
                topic: "who is the best pony".into(),
            }),
            target_type: Some(TargetType::Stream),
            target_user: Some(User {
                accent_color: None,
                avatar: None,
                banner: None,
                bot: false,
                discriminator: 1,
                email: None,
                flags: None,
                id: Id::new(2).expect("non zero"),
                locale: None,
                mfa_enabled: None,
                name: "test".to_owned(),
                premium_type: None,
                public_flags: None,
                system: None,
                verified: None,
            }),
            temporary: Some(false),
            uses: Some(3),
        };

        serde_test::assert_tokens(
            &value,
            &[
                Token::Struct {
                    name: "Invite",
                    len: 15,
                },
                Token::Str("approximate_member_count"),
                Token::Some,
                Token::U64(31),
                Token::Str("approximate_presence_count"),
                Token::Some,
                Token::U64(7),
                Token::Str("channel"),
                Token::Some,
                Token::Struct {
                    name: "InviteChannel",
                    len: 2,
                },
                Token::Str("id"),
                Token::NewtypeStruct { name: "Id" },
                Token::Str("2"),
                Token::Str("type"),
                Token::U8(3),
                Token::StructEnd,
                Token::Str("code"),
                Token::Str("uniquecode"),
                Token::Str("created_at"),
                Token::Some,
                Token::Str("2021-08-03T16:08:36.325000+00:00"),
                Token::Str("expires_at"),
                Token::Some,
                Token::Str("2021-08-10T16:08:36.325000+00:00"),
                Token::Str("guild"),
                Token::Some,
                Token::Struct {
                    name: "InviteGuild",
                    len: 10,
                },
                Token::Str("banner"),
                Token::Some,
                Token::Str("banner hash"),
                Token::Str("description"),
                Token::Some,
                Token::Str("a description"),
                Token::Str("features"),
                Token::Seq { len: Some(1) },
                Token::Str("a feature"),
                Token::SeqEnd,
                Token::Str("icon"),
                Token::Some,
                Token::Str("icon hash"),
                Token::Str("id"),
                Token::NewtypeStruct { name: "Id" },
                Token::Str("1"),
                Token::Str("name"),
                Token::Str("guild name"),
                Token::Str("splash"),
                Token::Some,
                Token::Str("splash hash"),
                Token::Str("vanity_url_code"),
                Token::Some,
                Token::Str("twilight"),
                Token::Str("verification_level"),
                Token::U8(2),
                Token::Str("welcome_screen"),
                Token::Some,
                Token::Struct {
                    name: "WelcomeScreen",
                    len: 2,
                },
                Token::Str("description"),
                Token::Some,
                Token::Str("welcome description"),
                Token::Str("welcome_channels"),
                Token::Seq { len: Some(2) },
                Token::Struct {
                    name: "WelcomeScreenChannel",
                    len: 4,
                },
                Token::Str("channel_id"),
                Token::NewtypeStruct { name: "Id" },
                Token::Str("123"),
                Token::Str("description"),
                Token::Str("channel description"),
                Token::Str("emoji_id"),
                Token::None,
                Token::Str("emoji_name"),
                Token::Some,
                Token::Str("\u{1f352}"),
                Token::StructEnd,
                Token::Struct {
                    name: "WelcomeScreenChannel",
                    len: 4,
                },
                Token::Str("channel_id"),
                Token::NewtypeStruct { name: "Id" },
                Token::Str("456"),
                Token::Str("description"),
                Token::Str("custom description"),
                Token::Str("emoji_id"),
                Token::Some,
                Token::NewtypeStruct { name: "Id" },
                Token::Str("789"),
                Token::Str("emoji_name"),
                Token::Some,
                Token::Str("custom_name"),
                Token::StructEnd,
                Token::SeqEnd,
                Token::StructEnd,
                Token::StructEnd,
                Token::Str("inviter"),
                Token::Some,
                Token::Struct {
                    name: "User",
                    len: 7,
                },
                Token::Str("accent_color"),
                Token::None,
                Token::Str("avatar"),
                Token::None,
                Token::Str("banner"),
                Token::None,
                Token::Str("bot"),
                Token::Bool(false),
                Token::Str("discriminator"),
                Token::Str("0001"),
                Token::Str("id"),
                Token::NewtypeStruct { name: "Id" },
                Token::Str("2"),
                Token::Str("username"),
                Token::Str("test"),
                Token::StructEnd,
                Token::Str("max_age"),
                Token::Some,
                Token::U64(86_400),
                Token::Str("max_uses"),
                Token::Some,
                Token::U64(10),
                Token::Str("stage_instance"),
                Token::Some,
                Token::Struct {
                    name: "InviteStageInstance",
                    len: 4,
                },
                Token::Str("members"),
                Token::Seq { len: Some(1) },
                Token::Struct {
                    name: "InviteStageInstanceMember",
                    len: 2,
                },
                Token::Str("joined_at"),
                Token::Str("2015-04-26T06:26:56.936000+00:00"),
                Token::Str("user"),
                Token::Struct {
                    name: "User",
                    len: 7,
                },
                Token::Str("accent_color"),
                Token::None,
                Token::Str("avatar"),
                Token::None,
                Token::Str("banner"),
                Token::None,
                Token::Str("bot"),
                Token::Bool(false),
                Token::Str("discriminator"),
                Token::Str("0001"),
                Token::Str("id"),
                Token::NewtypeStruct { name: "Id" },
                Token::Str("2"),
                Token::Str("username"),
                Token::Str("test"),
                Token::StructEnd,
                Token::StructEnd,
                Token::SeqEnd,
                Token::Str("participant_count"),
                Token::U64(4),
                Token::Str("speaker_count"),
                Token::U64(2),
                Token::Str("topic"),
                Token::Str("who is the best pony"),
                Token::StructEnd,
                Token::Str("target_type"),
                Token::Some,
                Token::U8(1),
                Token::Str("target_user"),
                Token::Some,
                Token::Struct {
                    name: "User",
                    len: 7,
                },
                Token::Str("accent_color"),
                Token::None,
                Token::Str("avatar"),
                Token::None,
                Token::Str("banner"),
                Token::None,
                Token::Str("bot"),
                Token::Bool(false),
                Token::Str("discriminator"),
                Token::Str("0001"),
                Token::Str("id"),
                Token::NewtypeStruct { name: "Id" },
                Token::Str("2"),
                Token::Str("username"),
                Token::Str("test"),
                Token::StructEnd,
                Token::Str("temporary"),
                Token::Some,
                Token::Bool(false),
                Token::Str("uses"),
                Token::Some,
                Token::U64(3),
                Token::StructEnd,
            ],
        );

        Ok(())
    }
}<|MERGE_RESOLUTION|>--- conflicted
+++ resolved
@@ -99,13 +99,8 @@
         let value = Invite {
             approximate_member_count: Some(31),
             approximate_presence_count: Some(7),
-<<<<<<< HEAD
-            channel: InviteChannel {
+            channel: Some(InviteChannel {
                 id: Id::new(2).expect("non zero"),
-=======
-            channel: Some(InviteChannel {
-                id: ChannelId::new(2).expect("non zero"),
->>>>>>> 957aed46
                 kind: ChannelType::Group,
                 name: None,
             }),
@@ -168,13 +163,8 @@
         let value = Invite {
             approximate_member_count: Some(31),
             approximate_presence_count: Some(7),
-<<<<<<< HEAD
-            channel: InviteChannel {
+            channel: Some(InviteChannel {
                 id: Id::new(2).expect("non zero"),
-=======
-            channel: Some(InviteChannel {
-                id: ChannelId::new(2).expect("non zero"),
->>>>>>> 957aed46
                 kind: ChannelType::Group,
                 name: None,
             }),
