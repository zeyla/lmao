use super::{DiscriminatorDisplay, PremiumType, UserFlags};
use crate::id::{marker::UserMarker, Id};
use serde::{Deserialize, Serialize};

#[derive(Clone, Debug, Deserialize, Eq, Hash, PartialEq, Serialize)]
pub struct UserProfile {
    /// Accent color of the user's banner.
    ///
    /// This is an integer representation of a hexadecimal color code.
    pub accent_color: Option<u64>,
    pub avatar: Option<String>,
    /// Hash of the user's banner image.
    pub banner: Option<String>,
    #[serde(default)]
    pub bot: bool,
    /// Discriminator used to differentiate people with the same username.
    ///
    /// # serde
    ///
    /// The discriminator field can be deserialized from either a string or an
    /// integer. The field will always serialize into a string due to that being
    /// the type Discord's API uses.
    #[serde(with = "super::discriminator")]
    pub discriminator: u16,
    #[serde(skip_serializing_if = "Option::is_none")]
    pub email: Option<String>,
    #[serde(skip_serializing_if = "Option::is_none")]
    pub flags: Option<UserFlags>,
    pub id: Id<UserMarker>,
    #[serde(skip_serializing_if = "Option::is_none")]
    pub locale: Option<String>,
    #[serde(skip_serializing_if = "Option::is_none")]
    pub mfa_enabled: Option<bool>,
    #[serde(rename = "username")]
    pub name: String,
    #[serde(skip_serializing_if = "Option::is_none")]
    pub premium_type: Option<PremiumType>,
    #[serde(skip_serializing_if = "Option::is_none")]
    pub verified: Option<bool>,
}

impl UserProfile {
    /// Create a [`Display`] formatter for a user discriminator.
    ///
    /// [`Display`]: core::fmt::Display
    pub const fn discriminator(&self) -> DiscriminatorDisplay {
        DiscriminatorDisplay::new(self.discriminator)
    }
}

#[cfg(test)]
mod tests {
    use super::{PremiumType, UserFlags, UserProfile};
    use crate::id::Id;
    use serde_test::Token;

    fn user_tokens(discriminator_token: Token) -> Vec<Token> {
        vec![
            Token::Struct {
                name: "UserProfile",
                len: 13,
            },
            Token::Str("accent_color"),
            Token::Some,
            Token::U64(16_579_836),
            Token::Str("avatar"),
            Token::Some,
            Token::Str("hash"),
            Token::Str("banner"),
            Token::None,
            Token::Str("bot"),
            Token::Bool(false),
            Token::Str("discriminator"),
            discriminator_token,
            Token::Str("email"),
            Token::Some,
            Token::Str("email@example.com"),
            Token::Str("flags"),
            Token::Some,
            Token::U64(131_072),
            Token::Str("id"),
            Token::NewtypeStruct { name: "Id" },
            Token::Str("1"),
            Token::Str("locale"),
            Token::Some,
            Token::Str("en-us"),
            Token::Str("mfa_enabled"),
            Token::Some,
            Token::Bool(true),
            Token::Str("username"),
            Token::Str("user name"),
            Token::Str("premium_type"),
            Token::Some,
            Token::U8(2),
            Token::Str("verified"),
            Token::Some,
            Token::Bool(true),
            Token::StructEnd,
        ]
    }

    #[test]
    fn test_user_profile() {
        let value = UserProfile {
            accent_color: Some(16_579_836),
            avatar: Some("hash".to_owned()),
            banner: None,
            bot: false,
            discriminator: 4,
            email: Some("email@example.com".to_owned()),
<<<<<<< HEAD
            flags: Some(UserFlags::VERIFIED_BOT_DEVELOPER),
            id: Id::new(1).expect("non zero"),
=======
            flags: Some(UserFlags::VERIFIED_DEVELOPER),
            id: UserId::new(1).expect("non zero"),
>>>>>>> 66dfdebf
            locale: Some("en-us".to_owned()),
            mfa_enabled: Some(true),
            name: "user name".to_owned(),
            premium_type: Some(PremiumType::Nitro),
            verified: Some(true),
        };

        // Deserializing a user profile with a string discriminator (which
        // Discord provides)
        serde_test::assert_tokens(&value, &user_tokens(Token::Str("0004")));

        // Deserializing a user profile with an integer discriminator. Userland
        // code may have this due to being a more compact memory representation
        // of a discriminator.
        serde_test::assert_de_tokens(&value, &user_tokens(Token::U64(4)));
    }
}<|MERGE_RESOLUTION|>--- conflicted
+++ resolved
@@ -108,13 +108,8 @@
             bot: false,
             discriminator: 4,
             email: Some("email@example.com".to_owned()),
-<<<<<<< HEAD
-            flags: Some(UserFlags::VERIFIED_BOT_DEVELOPER),
+            flags: Some(UserFlags::VERIFIED_DEVELOPER),
             id: Id::new(1).expect("non zero"),
-=======
-            flags: Some(UserFlags::VERIFIED_DEVELOPER),
-            id: UserId::new(1).expect("non zero"),
->>>>>>> 66dfdebf
             locale: Some("en-us".to_owned()),
             mfa_enabled: Some(true),
             name: "user name".to_owned(),
