--- conflicted
+++ resolved
@@ -544,18 +544,10 @@
             }
         };
 
-<<<<<<< HEAD
-        let event = match serde_json::from_str(&text) {
-            Ok(event) => event,
-            Err(_) => {
-                tracing::warn!("unknown message from lavalink node: {}", text);
-=======
         let event = if let Ok(event) = serde_json::from_str(&text) {
             event
         } else {
-            #[cfg(feature = "tracing")]
             tracing::warn!("unknown message from lavalink node: {}", text);
->>>>>>> e898ef6e
 
             return Ok(true);
         };
@@ -576,26 +568,14 @@
     }
 
     async fn player_update(&self, update: &PlayerUpdate) -> Result<(), NodeError> {
-<<<<<<< HEAD
-        let player = match self.players.get(&update.guild_id) {
-            Some(player) => player,
-            None => {
-                tracing::warn!(
-                    "invalid player update for guild {}: {:?}",
-                    update.guild_id,
-                    update,
-                );
-=======
         let player = if let Some(player) = self.players.get(&update.guild_id) {
             player
         } else {
-            #[cfg(feature = "tracing")]
             tracing::warn!(
                 "invalid player update for guild {}: {:?}",
                 update.guild_id,
                 update,
             );
->>>>>>> e898ef6e
 
             return Ok(());
         };
