//! Client to manage nodes and players.

use crate::{
    model::{SlimVoiceServerUpdate, VoiceUpdate},
    node::{IncomingEvents, Node, NodeConfig, NodeError, Resume},
    player::{Player, PlayerManager},
};
use dashmap::DashMap;
use std::{
    error::Error,
    fmt::{Display, Formatter, Result as FmtResult},
    net::SocketAddr,
    sync::Arc,
};
use twilight_model::{
    gateway::event::Event,
    id::{GuildId, UserId},
};

/// An error that can occur while interacting with the client.
#[derive(Debug)]
pub struct ClientError {
    kind: ClientErrorType,
    source: Option<Box<dyn Error + Send + Sync>>,
}

impl ClientError {
    /// Immutable reference to the type of error that occurred.
    pub const fn kind(&self) -> &ClientErrorType {
        &self.kind
    }

    /// Consume the error, returning the source error if there is any.
    pub fn into_source(self) -> Option<Box<dyn Error + Send + Sync>> {
        self.source
    }

    /// Consume the error, returning the owned error type and the source error.
    #[must_use = "consuming the error into its parts has no effect if left unused"]
    pub fn into_parts(self) -> (ClientErrorType, Option<Box<dyn Error + Send + Sync>>) {
        (self.kind, self.source)
    }
}

impl Display for ClientError {
    fn fmt(&self, f: &mut Formatter<'_>) -> FmtResult {
        match &self.kind {
            ClientErrorType::NodesUnconfigured => f.write_str("no node has been configured"),
            ClientErrorType::SendingVoiceUpdate => {
                f.write_str("couldn't send voice update to node")
            }
        }
    }
}

impl Error for ClientError {
    fn source(&self) -> Option<&(dyn Error + 'static)> {
        self.source
            .as_ref()
            .map(|source| &**source as &(dyn Error + 'static))
    }
}

/// Type of [`ClientError`] that occurred.
#[derive(Debug)]
#[non_exhaustive]
pub enum ClientErrorType {
    /// A node isn't configured, so the operation isn't possible to fulfill.
    NodesUnconfigured,
    /// Sending a voice update event to the node failed because the node's
    /// connection was shutdown.
    SendingVoiceUpdate,
}

<<<<<<< HEAD
=======
#[derive(Debug)]
struct LavalinkRef {
    guilds: DashMap<GuildId, SocketAddr>,
    nodes: DashMap<SocketAddr, Node>,
    players: PlayerManager,
    resume: Option<Resume>,
    shard_count: u64,
    user_id: UserId,
    server_updates: DashMap<GuildId, SlimVoiceServerUpdate>,
    sessions: DashMap<GuildId, Box<str>>,
}

>>>>>>> 042f237f
/// The lavalink client that manages nodes, players, and processes events from
/// Discord to tie it all together.
///
/// **Note**: You must call the [`process`] method with every Voice State Update
/// and Voice Server Update event you receive from Discord. It will
/// automatically forward these events to Lavalink. See its documentation for
/// more information.
///
/// You can retrieve players using the [`player`] method. Players contain
/// information about the active playing information of a guild and allows you to send events to the
/// connected node, such as [`Play`] events.
///
/// # Using a Lavalink client in multiple tasks
///
/// To use a Lavalink client instance in multiple tasks, consider wrapping it in
/// an [`std::sync::Arc`] or [`std::rc::Rc`].
///
/// [`Play`]: crate::model::outgoing::Play
/// [`player`]: Self::player
/// [`process`]: Self::process
#[derive(Debug)]
pub struct Lavalink {
    guilds: DashMap<GuildId, SocketAddr>,
    nodes: DashMap<SocketAddr, Arc<Node>>,
    players: PlayerManager,
    resume: Option<Resume>,
    shard_count: u64,
    user_id: UserId,
    server_updates: DashMap<GuildId, SlimVoiceServerUpdate>,
    sessions: DashMap<GuildId, Box<str>>,
}

impl Lavalink {
    /// Create a new Lavalink client instance.
    ///
    /// The user ID and number of shards provided may not be modified during
    /// runtime, and the client must be re-created. These parameters are
    /// automatically passed to new nodes created via [`add`].
    ///
    /// See also [`new_with_resume`], which allows you to specify session resume
    /// capability.
    ///
    /// [`add`]: Self::add
    /// [`new_with_resume`]: Self::new_with_resume
    pub fn new(user_id: UserId, shard_count: u64) -> Self {
        Self::_new_with_resume(user_id, shard_count, None)
    }

    /// Like [`new`], but allows you to specify resume capability (if any).
    ///
    /// Provide `None` for the `resume` parameter to disable session resume
    /// capability. See the [`Resume`] documentation for defaults.
    ///
    /// [`Resume`]: crate::node::Resume
    /// [`new`]: Self::new
    pub fn new_with_resume(
        user_id: UserId,
        shard_count: u64,
        resume: impl Into<Option<Resume>>,
    ) -> Self {
        Self::_new_with_resume(user_id, shard_count, resume.into())
    }

    fn _new_with_resume(user_id: UserId, shard_count: u64, resume: Option<Resume>) -> Self {
        Self {
            guilds: DashMap::new(),
            nodes: DashMap::new(),
            players: PlayerManager::new(),
            resume,
            shard_count,
            user_id,
            server_updates: DashMap::new(),
            sessions: DashMap::new(),
        }
    }

    /// Process an event into the Lavalink client.
    ///
    /// **Note**: calling this method in your event loop is required. See the
    /// [crate documentation] for an example.
    ///
    /// This requires the `VoiceServerUpdate` and `VoiceStateUpdate` events that
    /// you receive from Discord over the gateway to send voice updates to
    /// nodes. For simplicity in some applications' event loops, any event can
    /// be provided, but they will just be ignored.
    ///
    /// The Ready event can optionally be provided to do some cleaning of
    /// stalled voice states that never received their voice server update half
    /// or vice versa. It is recommended that you process Ready events.
    ///
    /// # Errors
    ///
    /// Returns a [`ClientErrorType::NodesUnconfigured`] error type if no nodes
    /// have been added to the client when attempting to retrieve a guild's
    /// player.
    ///
    /// [crate documentation]: crate#examples
    pub async fn process(&self, event: &Event) -> Result<(), ClientError> {
        tracing::trace!("processing event: {:?}", event);

        let guild_id = match event {
            Event::Ready(e) => {
                let shard_id = e.shard.map_or(0, |[id, _]| id);

                self.clear_shard_states(shard_id);

                return Ok(());
            }
            Event::VoiceServerUpdate(e) => {
                if let Some(guild_id) = e.guild_id {
                    self.server_updates.insert(guild_id, e.clone().into());
                    guild_id
                } else {
                    tracing::trace!("event has no guild ID: {:?}", e);
                    return Ok(());
                }
            }
            Event::VoiceStateUpdate(e) => {
                if e.0.user_id != self.user_id {
                    tracing::trace!("got voice state update from another user");

                    return Ok(());
                }

                if let Some(guild_id) = e.0.guild_id {
                    // Update player if it exists and update the connected channel ID.
                    if let Some(player) = self.players.get(&guild_id) {
                        player.set_channel_id(e.0.channel_id);
                    }

                    if e.0.channel_id.is_none() {
                        self.sessions.remove(&guild_id);
                    } else {
                        self.sessions
                            .insert(guild_id, e.0.session_id.clone().into_boxed_str());
                    }
                    guild_id
                } else {
                    tracing::trace!("event has no guild ID: {:?}", e);
                    return Ok(());
                }
            }
            _ => return Ok(()),
        };

        tracing::debug!(
            "got voice server/state update for {:?}: {:?}",
            guild_id,
            event
        );

        let update = {
            let server = self.server_updates.get(&guild_id);
            let session = self.sessions.get(&guild_id);
            match (server, session) {
                (Some(server), Some(session)) => {
                    let server = server.value();
                    let session = session.value();
                    tracing::debug!(
                        "got both halves for {}: {:?}; Session ID: {:?}",
                        guild_id,
                        server,
                        session,
                    );
                    VoiceUpdate::new(guild_id, session.as_ref(), server.clone())
                }
                (Some(server), None) => {
                    tracing::debug!(
                        "guild {} is now waiting for other half; got: {:?}",
                        guild_id,
                        server.value()
                    );
                    return Ok(());
                }
                (None, Some(session)) => {
                    tracing::debug!(
                        "guild {} is now waiting for other half; got session ID: {:?}",
                        guild_id,
                        session.value()
                    );
                    return Ok(());
                }
                (None, None) => return Ok(()),
            }
        };

        tracing::debug!("getting player for guild {}", guild_id);
        let player = self.player(guild_id).await?;
        tracing::debug!("sending voice update for guild {}: {:?}", guild_id, update);
        player.send(update).map_err(|source| ClientError {
            kind: ClientErrorType::SendingVoiceUpdate,
            source: Some(Box::new(source)),
        })?;
        tracing::debug!("sent voice update for guild {}", guild_id);

        Ok(())
    }

    /// Add a new node to be managed by the Lavalink client.
    ///
    /// If a node already exists with the provided address, then it will be
    /// replaced.
    pub async fn add(
        &self,
        address: SocketAddr,
        authorization: impl Into<String>,
    ) -> Result<(Arc<Node>, IncomingEvents), NodeError> {
        let config = NodeConfig {
            address,
            authorization: authorization.into(),
            resume: self.resume.clone(),
            shard_count: self.shard_count,
            user_id: self.user_id,
        };

        let (node, rx) = Node::connect(config, self.players.clone()).await?;
        let node = Arc::new(node);
        self.nodes.insert(address, Arc::clone(&node));

        Ok((node, rx))
    }

    /// Remove a node from the list of nodes being managed by the Lavalink
    /// client.
    ///
    /// This does not disconnect the node. Use [`Lavalink::disconnect`] instead.
    /// or drop all [`Node`]s.
    ///
    /// The node is returned if it existed.
    pub async fn remove(&self, address: SocketAddr) -> Option<(SocketAddr, Arc<Node>)> {
        self.nodes.remove(&address)
    }

    /// Remove a node from the list of nodes being managed by the Lavalink
    /// client and terminates the connection.
    ///
    /// Use [`Lavalink::remove`] if detaching a node from a Lavalink instance
    /// is required without closing the underlying connection.
    ///
    /// Returns whether the node has been removed and disconnected.
    pub fn disconnect(&self, address: SocketAddr) -> bool {
        self.nodes.remove(&address).is_some()
    }

    /// Determine the "best" node for new players according to available nodes'
    /// penalty scores. Disconnected nodes will not be considered.
    ///
    /// Refer to [`Node::penalty`] for how this is calculated.
    ///
    /// # Errors
    ///
    /// Returns a [`ClientErrorType::NodesUnconfigured`] error type if there are
    /// no connected nodes available in the client.
    ///
    /// [`Node::penalty`]: crate::node::Node::penalty
    pub async fn best(&self) -> Result<Arc<Node>, ClientError> {
        let mut lowest = i32::MAX;
        let mut best = None;

        for node in self.nodes.iter() {
            if node.sender().is_closed() {
                continue;
            }

            let penalty = node.value().penalty().await;

            if penalty < lowest {
                lowest = penalty;
                best.replace(node.clone());
            }
        }

        best.ok_or(ClientError {
            kind: ClientErrorType::NodesUnconfigured,
            source: None,
        })
    }

    /// Retrieve an immutable reference to the player manager.
    pub const fn players(&self) -> &PlayerManager {
        &self.players
    }

    /// Retrieve a player for the guild.
    ///
    /// Creates a player configured to use the best available node if a player
    /// for the guild doesn't already exist. Use [`PlayerManager::get`] to only
    /// retrieve and not create.
    ///
    /// # Errors
    ///
    /// Returns a [`ClientError`] with a [`ClientErrorType::NodesUnconfigured`]
    /// type if no node has been configured via [`add`].
    ///
    /// [`PlayerManager::get`]: crate::player::PlayerManager::get
    /// [`add`]: Self::add
    pub async fn player(&self, guild_id: GuildId) -> Result<Arc<Player>, ClientError> {
        if let Some(player) = self.players().get(&guild_id) {
            return Ok(player);
        }

        let node = self.best().await?;

        Ok(self.players().get_or_insert(guild_id, node))
    }

    /// Clear out the map of guild states/updates for a shard that are waiting
    /// for their other half.
    ///
    /// We can do this by iterating over the map and removing the ones that we
    /// can calculate came from a shard.
    ///
    /// This map should be small or empty, and if it isn't, then it needs to be
    /// cleared out anyway.
    fn clear_shard_states(&self, shard_id: u64) {
        let shard_count = self.shard_count;

<<<<<<< HEAD
        self.server_updates
            .retain(|k, _| (k.0 >> 22) % shard_count != shard_id);
        self.sessions
            .retain(|k, _| (k.0 >> 22) % shard_count != shard_id);
=======
        self.0
            .server_updates
            .retain(|k, _| (k.get() >> 22) % shard_count != shard_id);
        self.0
            .sessions
            .retain(|k, _| (k.get() >> 22) % shard_count != shard_id);
>>>>>>> 042f237f
    }
}

#[cfg(test)]
mod tests {
    use super::{ClientError, ClientErrorType, Lavalink};
    use static_assertions::assert_impl_all;
    use std::{error::Error, fmt::Debug};

    assert_impl_all!(ClientErrorType: Debug, Send, Sync);
    assert_impl_all!(ClientError: Error, Send, Sync);
    assert_impl_all!(Lavalink: Debug, Send, Sync);
}<|MERGE_RESOLUTION|>--- conflicted
+++ resolved
@@ -72,21 +72,6 @@
     SendingVoiceUpdate,
 }
 
-<<<<<<< HEAD
-=======
-#[derive(Debug)]
-struct LavalinkRef {
-    guilds: DashMap<GuildId, SocketAddr>,
-    nodes: DashMap<SocketAddr, Node>,
-    players: PlayerManager,
-    resume: Option<Resume>,
-    shard_count: u64,
-    user_id: UserId,
-    server_updates: DashMap<GuildId, SlimVoiceServerUpdate>,
-    sessions: DashMap<GuildId, Box<str>>,
-}
-
->>>>>>> 042f237f
 /// The lavalink client that manages nodes, players, and processes events from
 /// Discord to tie it all together.
 ///
@@ -404,19 +389,10 @@
     fn clear_shard_states(&self, shard_id: u64) {
         let shard_count = self.shard_count;
 
-<<<<<<< HEAD
         self.server_updates
-            .retain(|k, _| (k.0 >> 22) % shard_count != shard_id);
+            .retain(|k, _| (k.get() >> 22) % shard_count != shard_id);
         self.sessions
-            .retain(|k, _| (k.0 >> 22) % shard_count != shard_id);
-=======
-        self.0
-            .server_updates
             .retain(|k, _| (k.get() >> 22) % shard_count != shard_id);
-        self.0
-            .sessions
-            .retain(|k, _| (k.get() >> 22) % shard_count != shard_id);
->>>>>>> 042f237f
     }
 }
 
