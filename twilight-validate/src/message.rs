//! Constants, error types, and functions for validating [`Message`] fields.
//!
//! [`Message`]: twilight_model::channel::Message

use crate::{
    component::{ComponentValidationErrorType, COMPONENT_COUNT},
    embed::{chars as embed_chars, EmbedValidationErrorType, EMBED_TOTAL_LENGTH},
    request::ValidationError,
};
use std::{
    error::Error,
    fmt::{Display, Formatter, Result as FmtResult},
};
use twilight_model::{
<<<<<<< HEAD
    channel::message::{Component, Embed},
=======
    application::component::Component,
    channel::embed::Embed,
    http::attachment::Attachment,
>>>>>>> 21e6a877
    id::{marker::StickerMarker, Id},
};

/// Maximum length of an attachment's description.
pub const ATTACHMENT_DESCIPTION_LENGTH_MAX: usize = 1024;

/// Maximum number of embeds that a message may have.
pub const EMBED_COUNT_LIMIT: usize = 10;

/// Maximum length of message content.
pub const MESSAGE_CONTENT_LENGTH_MAX: usize = 2000;

/// Maximum amount of stickers.
pub const STICKER_MAX: usize = 3;

/// ASCII dash.
const DASH: char = '-';

/// ASCII dot.
const DOT: char = '.';

/// ASCII underscore.
const UNDERSCORE: char = '_';

/// A message is not valid.
#[derive(Debug)]
pub struct MessageValidationError {
    /// Type of error that occurred.
    kind: MessageValidationErrorType,
    /// Source of the error, if any.
    source: Option<Box<dyn Error + Send + Sync>>,
}

impl MessageValidationError {
    /// Immutable reference to the type of error that occurred.
    #[must_use = "retrieving the type has no effect if left unused"]
    pub const fn kind(&self) -> &MessageValidationErrorType {
        &self.kind
    }

    /// Consume the error, returning the source error if there is any.
    #[must_use = "consuming the error and retrieving the source has no effect if left unused"]
    pub fn into_source(self) -> Option<Box<dyn Error + Send + Sync>> {
        self.source
    }

    /// Consume the error, returning the owned error type and the source error.
    #[must_use = "consuming the error into its parts has no effect if left unused"]
    pub fn into_parts(
        self,
    ) -> (
        MessageValidationErrorType,
        Option<Box<dyn Error + Send + Sync>>,
    ) {
        (self.kind, self.source)
    }

    /// Create a [`MessageValidationError`] from a [`ValidationError`].
    #[must_use = "has no effect if unused"]
    pub fn from_validation_error(
        kind: MessageValidationErrorType,
        source: ValidationError,
    ) -> Self {
        Self {
            kind,
            source: Some(Box::new(source)),
        }
    }
}

impl Display for MessageValidationError {
    fn fmt(&self, f: &mut Formatter<'_>) -> FmtResult {
        match &self.kind {
            MessageValidationErrorType::AttachmentDescriptionTooLarge { chars } => {
                f.write_str("the attachment description is ")?;
                Display::fmt(chars, f)?;
                f.write_str(" characters long, but the max is ")?;

                Display::fmt(&ATTACHMENT_DESCIPTION_LENGTH_MAX, f)
            }
            MessageValidationErrorType::AttachmentFilename { filename } => {
                f.write_str("attachment filename `")?;
                Display::fmt(filename, f)?;

                f.write_str("`is invalid")
            }
            MessageValidationErrorType::ComponentCount { count } => {
                Display::fmt(count, f)?;
                f.write_str(" components were provided, but only ")?;
                Display::fmt(&COMPONENT_COUNT, f)?;

                f.write_str(" root components are allowed")
            }
            MessageValidationErrorType::ComponentInvalid { .. } => {
                f.write_str("a provided component is invalid")
            }
            MessageValidationErrorType::ContentInvalid => f.write_str("message content is invalid"),
            MessageValidationErrorType::EmbedInvalid { idx, .. } => {
                f.write_str("embed at index ")?;
                Display::fmt(idx, f)?;

                f.write_str(" is invalid")
            }
            MessageValidationErrorType::StickersInvalid { len } => {
                f.write_str("amount of stickers provided is ")?;
                Display::fmt(len, f)?;
                f.write_str(" but it must be at most ")?;

                Display::fmt(&STICKER_MAX, f)
            }
            MessageValidationErrorType::TooManyEmbeds { .. } => {
                f.write_str("message has too many embeds")
            }
            MessageValidationErrorType::WebhookUsername { .. } => {
                if let Some(source) = self.source() {
                    Display::fmt(&source, f)
                } else {
                    f.write_str("webhook username is invalid")
                }
            }
        }
    }
}

impl Error for MessageValidationError {}

/// Type of [`MessageValidationError`] that occurred.
#[derive(Debug)]
pub enum MessageValidationErrorType {
    /// Attachment filename is not valid.
    AttachmentFilename {
        /// Invalid filename.
        filename: String,
    },
    /// Attachment description is too large.
    AttachmentDescriptionTooLarge {
        /// Provided number of codepoints.
        chars: usize,
    },
    /// Too many message components were provided.
    ComponentCount {
        /// Number of components that were provided.
        count: usize,
    },
    /// An invalid message component was provided.
    ComponentInvalid {
        /// Index of the component.
        idx: usize,
        /// Additional details about the validation failure type.
        kind: ComponentValidationErrorType,
    },
    /// Returned when the content is over 2000 UTF-16 characters.
    ContentInvalid,
    /// Returned when the embed is invalid.
    EmbedInvalid {
        /// Index of the embed.
        idx: usize,
        /// Additional details about the validation failure type.
        kind: EmbedValidationErrorType,
    },
    /// Amount of stickers provided is invalid.
    StickersInvalid {
        /// Invalid length.
        len: usize,
    },
    /// Too many embeds were provided.
    ///
    /// A followup message can have up to 10 embeds.
    TooManyEmbeds,
    /// Provided webhook username was invalid.
    WebhookUsername,
}

/// Ensure an attachment is correct.
///
/// # Errors
///
/// Returns an error of type [`AttachmentDescriptionTooLarge`] if
/// the attachments's description is too large.
///
/// Returns an error of type [`AttachmentFilename`] if the
/// filename is invalid.
///
/// [`AttachmentDescriptionTooLarge`]: MessageValidationErrorType::AttachmentDescriptionTooLarge
/// [`AttachmentFilename`]: MessageValidationErrorType::AttachmentFilename
pub fn attachment(attachment: &Attachment) -> Result<(), MessageValidationError> {
    attachment_filename(&attachment.filename)?;

    if let Some(description) = &attachment.description {
        attachment_description(description)?;
    }

    Ok(())
}

/// Ensure an attachment's description is correct.
///
/// # Errors
///
/// Returns an error of type [`AttachmentDescriptionTooLarge`] if
/// the attachment's description is too large.
///
/// [`AttachmentDescriptionTooLarge`]: MessageValidationErrorType::AttachmentDescriptionTooLarge
pub fn attachment_description(description: impl AsRef<str>) -> Result<(), MessageValidationError> {
    let chars = description.as_ref().chars().count();
    if chars <= ATTACHMENT_DESCIPTION_LENGTH_MAX {
        Ok(())
    } else {
        Err(MessageValidationError {
            kind: MessageValidationErrorType::AttachmentDescriptionTooLarge { chars },
            source: None,
        })
    }
}

/// Ensure an attachment's description is correct.
///
/// The filename can contain ASCII alphanumeric characters, dots, dashes, and
/// underscores.
///
/// # Errors
///
/// Returns an error of type [`AttachmentFilename`] if the filename is invalid.
///
/// [`AttachmentFilename`]: MessageValidationErrorType::AttachmentFilename
pub fn attachment_filename(filename: impl AsRef<str>) -> Result<(), MessageValidationError> {
    if filename
        .as_ref()
        .chars()
        .all(|c| (c.is_ascii_alphanumeric() || c == DOT || c == DASH || c == UNDERSCORE))
    {
        Ok(())
    } else {
        Err(MessageValidationError {
            kind: MessageValidationErrorType::AttachmentFilename {
                filename: filename.as_ref().to_string(),
            },
            source: None,
        })
    }
}

/// Ensure a list of components is correct.
///
/// # Errors
///
/// Returns a [`ComponentValidationErrorType::ComponentCount`] if there are
/// too many components in the provided list.
///
/// Refer to the errors section of [`component`] for a list of errors that may
/// be returned as a result of validating each provided component.
///
/// [`component`]: crate::component::component
pub fn components(components: &[Component]) -> Result<(), MessageValidationError> {
    let count = components.len();

    if count > COMPONENT_COUNT {
        Err(MessageValidationError {
            kind: MessageValidationErrorType::ComponentCount { count },
            source: None,
        })
    } else {
        for (idx, component) in components.iter().enumerate() {
            crate::component::component(component).map_err(|source| {
                let (kind, source) = source.into_parts();

                MessageValidationError {
                    kind: MessageValidationErrorType::ComponentInvalid { idx, kind },
                    source,
                }
            })?;
        }

        Ok(())
    }
}

/// Ensure a message's content is correct.
///
/// # Errors
///
/// Returns an error of type [`ContentInvalid`] if the message's content is
/// invalid.
///
/// [`ContentInvalid`]: MessageValidationErrorType::ContentInvalid
pub fn content(value: impl AsRef<str>) -> Result<(), MessageValidationError> {
    // <https://discordapp.com/developers/docs/resources/channel#create-message-params>
    if value.as_ref().chars().count() <= MESSAGE_CONTENT_LENGTH_MAX {
        Ok(())
    } else {
        Err(MessageValidationError {
            kind: MessageValidationErrorType::ContentInvalid,
            source: None,
        })
    }
}

/// Ensure a list of embeds is correct.
///
/// # Errors
///
/// Returns an error of type [`TooManyEmbeds`] if there are too many embeds.
///
/// Otherwise, refer to the errors section of [`embed`] for a list of errors
/// that may occur.
///
/// [`TooManyEmbeds`]: MessageValidationErrorType::TooManyEmbeds
/// [`embed`]: crate::embed::embed
pub fn embeds(embeds: &[Embed]) -> Result<(), MessageValidationError> {
    if embeds.len() > EMBED_COUNT_LIMIT {
        Err(MessageValidationError {
            kind: MessageValidationErrorType::TooManyEmbeds,
            source: None,
        })
    } else {
        let mut chars = 0;
        for (idx, embed) in embeds.iter().enumerate() {
            chars += embed_chars(embed);

            if chars > EMBED_TOTAL_LENGTH {
                return Err(MessageValidationError {
                    kind: MessageValidationErrorType::EmbedInvalid {
                        idx,
                        kind: EmbedValidationErrorType::EmbedTooLarge { chars },
                    },
                    source: None,
                });
            }

            crate::embed::embed(embed).map_err(|source| {
                let (kind, source) = source.into_parts();

                MessageValidationError {
                    kind: MessageValidationErrorType::EmbedInvalid { idx, kind },
                    source,
                }
            })?;
        }

        Ok(())
    }
}

/// Ensure that the amount of stickers in a message is correct.
///
/// There must be at most [`STICKER_MAX`] stickers. This is based on [this
/// documentation entry].
///
/// # Errors
///
/// Returns an error of type [`StickersInvalid`] if the length is invalid.
///
/// [`StickersInvalid`]: MessageValidationErrorType::StickersInvalid
/// [this documentation entry]: https://discord.com/developers/docs/resources/channel#create-message-jsonform-params
pub fn sticker_ids(sticker_ids: &[Id<StickerMarker>]) -> Result<(), MessageValidationError> {
    let len = sticker_ids.len();

    if len <= STICKER_MAX {
        Ok(())
    } else {
        Err(MessageValidationError {
            kind: MessageValidationErrorType::StickersInvalid { len },
            source: None,
        })
    }
}

#[cfg(test)]
mod tests {
    use super::*;

    #[test]
    fn attachment_description_limit() {
        assert!(attachment_description("").is_ok());
        assert!(attachment_description(str::repeat("a", 1024)).is_ok());

        assert!(matches!(
            attachment_description(str::repeat("a", 1025))
                .unwrap_err()
                .kind(),
            MessageValidationErrorType::AttachmentDescriptionTooLarge { chars: 1025 }
        ));
    }

    #[test]
    fn attachment_allowed_filename() {
        assert!(attachment_filename("one.jpg").is_ok());
        assert!(attachment_filename("two.png").is_ok());
        assert!(attachment_filename("three.gif").is_ok());
        assert!(attachment_filename(".dots-dashes_underscores.gif").is_ok());

        assert!(attachment_filename("????????").is_err());
    }

    #[test]
    fn content_length() {
        assert!(content("").is_ok());
        assert!(content("a".repeat(2000)).is_ok());

        assert!(content("a".repeat(2001)).is_err());
    }
}<|MERGE_RESOLUTION|>--- conflicted
+++ resolved
@@ -12,13 +12,8 @@
     fmt::{Display, Formatter, Result as FmtResult},
 };
 use twilight_model::{
-<<<<<<< HEAD
     channel::message::{Component, Embed},
-=======
-    application::component::Component,
-    channel::embed::Embed,
     http::attachment::Attachment,
->>>>>>> 21e6a877
     id::{marker::StickerMarker, Id},
 };
 
