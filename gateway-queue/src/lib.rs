--- conflicted
+++ resolved
@@ -1,49 +1,3 @@
-<<<<<<< HEAD
-=======
-//! # twilight-gateway-queue
-//!
-//! Ratelimiting functionality for queueing new gateway sessions.
-//!
-//! The gateway ratelimits how often clients can initialize new sessions.
-//! Instances of a queue are given to shards so that they can request to
-//! initialize a session.
-//!
-//! Queue implementations must point to the same broker so that all shards
-//! across all clusters, processes, and other forms of multi-serviced
-//! applications, can work together and use the same ratelimiting source. That
-//! is, if you for example have two clusters in two different processes, then
-//! the two processes must use some unified form of ratelimiting: this can
-//! either mean using IPC to communicate ratelimiting or a broker.
-//!
-//! ## Provided queues
-//!
-//! Most users only need the [`LocalQueue`]: it's a single-process queue for
-//! smaller bots. Larger bots need the [`LargeBotQueue`], which supports
-//! single-process [Sharding for Very Large Bots] through the use of bucket
-//! releasing.
-//!
-//! By default, the gateway's `Cluster` and `Shard`s use the [`LocalQueue`]. You
-//! can override this in the `ClusterBuilder::queue` and `ShardBuilder::queue`
-//! configuration methods.
-//!
-//! ## Advanced use cases
-//!
-//! Large bots, and smaller bots out of design, may need to implement their own
-//! queue. The most common reason to need this is if you have clusters in
-//! multiple processes. You'll need a broker to manage ratelimiting across them
-//! all so a [`Queue`] trait is provided that shards can use to make requests to
-//! create sessions.
-//!
-//! ## Features
-//!
-//! ### Twilight-HTTP
-//!
-//! The `twilight-http` feature brings in support for [`LargeBotQueue`].
-//!
-//! This is enabled by default.
-//! [Sharding for Very Large Bots]: https://discord.com/developers/docs/topics/gateway#sharding-for-very-large-bots
-
->>>>>>> 26f23c39
 #![cfg_attr(docsrs, feature(doc_auto_cfg))]
 #![deny(unsafe_code)]
 #![doc = include_str!("../README.md")]
