//! # twilight-cache-inmemory
//!
//! [![discord badge][]][discord link] [![github badge][]][github link] [![license badge][]][license link] ![rust badge]
//!
//! `twilight-cache-inmemory` is an in-process-memory cache for the
//! [`twilight-rs`] ecosystem. It's responsible for processing events and
//! caching things like guilds, channels, users, and voice states.
//!
//! ## Examples
//!
//! Update a cache with events that come in through the gateway:
//!
//! ```rust,no_run
//! use std::env;
//! use futures::stream::StreamExt;
//! use twilight_cache_inmemory::InMemoryCache;
//! use twilight_gateway::{Intents, Shard};
//!
//! # #[tokio::main] async fn main() -> Result<(), Box<dyn std::error::Error>> {
//! let token = env::var("DISCORD_TOKEN")?;
//! let shard = Shard::new(token, Intents::GUILD_MESSAGES);
//! shard.start().await?;
//!
//! // Create a cache, caching up to 10 messages per channel:
//! let cache = InMemoryCache::builder().message_cache_size(10).build();
//!
//! let mut events = shard.events();
//!
//! while let Some(event) = events.next().await {
//!     // Update the cache with the event.
//!     cache.update(&event);
//! }
//! # Ok(()) }
//! ```
//!
//! ## License
//!
//! All first-party crates are licensed under [ISC][LICENSE.md]
//!
//! [LICENSE.md]: https://github.com/twilight-rs/twilight/blob/main/LICENSE.md
//! [discord badge]: https://img.shields.io/discord/745809834183753828?color=%237289DA&label=discord%20server&logo=discord&style=for-the-badge
//! [discord link]: https://discord.gg/7jj8n7D
//! [docs:discord:sharding]: https://discord.com/developers/docs/topics/gateway#sharding
//! [github badge]: https://img.shields.io/badge/github-twilight-6f42c1.svg?style=for-the-badge&logo=github
//! [github link]: https://github.com/twilight-rs/twilight
//! [license badge]: https://img.shields.io/badge/license-ISC-blue.svg?style=for-the-badge&logo=pastebin
//! [license link]: https://github.com/twilight-rs/twilight/blob/main/LICENSE.md
//! [rust badge]: https://img.shields.io/badge/rust-1.49+-93450a.svg?style=for-the-badge&logo=rust

#![deny(
    clippy::missing_const_for_fn,
    broken_intra_doc_links,
    rust_2018_idioms,
    unused,
    warnings
)]

pub mod model;

mod builder;
mod config;
mod stats;
mod updates;

pub use self::{
    builder::InMemoryCacheBuilder,
    config::{Config, ResourceType},
    stats::InMemoryCacheStats,
    updates::UpdateCache,
};

use self::model::*;
use dashmap::{mapref::entry::Entry, DashMap, DashSet};
use std::{
    borrow::Cow,
    collections::{BTreeSet, HashSet, VecDeque},
    hash::Hash,
    sync::{Arc, Mutex},
};
use twilight_model::{
<<<<<<< HEAD
    application::interaction::application_command::InteractionMember,
    channel::{Group, GuildChannel, PrivateChannel},
=======
    channel::{Group, GuildChannel, PrivateChannel, StageInstance},
>>>>>>> 97b94b6c
    gateway::presence::{Presence, UserOrId},
    guild::{Emoji, Guild, Member, PartialMember, Role},
    id::{ChannelId, EmojiId, GuildId, MessageId, RoleId, StageId, UserId},
    user::{CurrentUser, User},
    voice::VoiceState,
};

#[derive(Debug)]
struct GuildItem<T> {
    data: Arc<T>,
    guild_id: GuildId,
}

fn upsert_guild_item<K: Eq + Hash, V: PartialEq>(
    map: &DashMap<K, GuildItem<V>>,
    guild_id: GuildId,
    k: K,
    v: V,
) -> Arc<V> {
    match map.entry(k) {
        Entry::Occupied(e) if *e.get().data == v => Arc::clone(&e.get().data),
        Entry::Occupied(mut e) => {
            let v = Arc::new(v);
            e.insert(GuildItem {
                data: Arc::clone(&v),
                guild_id,
            });

            v
        }
        Entry::Vacant(e) => Arc::clone(
            &e.insert(GuildItem {
                data: Arc::new(v),
                guild_id,
            })
            .data,
        ),
    }
}

fn upsert_item<K: Eq + Hash, V: PartialEq>(map: &DashMap<K, Arc<V>>, k: K, v: V) -> Arc<V> {
    match map.entry(k) {
        Entry::Occupied(e) if **e.get() == v => Arc::clone(e.get()),
        Entry::Occupied(mut e) => {
            let v = Arc::new(v);
            e.insert(Arc::clone(&v));

            v
        }
        Entry::Vacant(e) => {
            let v = Arc::new(v);
            e.insert(Arc::clone(&v));

            v
        }
    }
}

// When adding a field here, be sure to add it to `InMemoryCache::clear` if
// necessary.
#[derive(Debug, Default)]
struct InMemoryCacheRef {
    config: Arc<Config>,
    channels_guild: DashMap<ChannelId, GuildItem<GuildChannel>>,
    channels_private: DashMap<ChannelId, Arc<PrivateChannel>>,
    // So long as the lock isn't held across await or panic points this is fine.
    current_user: Mutex<Option<Arc<CurrentUser>>>,
    emojis: DashMap<EmojiId, GuildItem<CachedEmoji>>,
    groups: DashMap<ChannelId, Arc<Group>>,
    guilds: DashMap<GuildId, Arc<CachedGuild>>,
    guild_channels: DashMap<GuildId, HashSet<ChannelId>>,
    guild_emojis: DashMap<GuildId, HashSet<EmojiId>>,
    guild_members: DashMap<GuildId, HashSet<UserId>>,
    guild_presences: DashMap<GuildId, HashSet<UserId>>,
    guild_roles: DashMap<GuildId, HashSet<RoleId>>,
    guild_stage_instances: DashMap<GuildId, HashSet<StageId>>,
    members: DashMap<(GuildId, UserId), Arc<CachedMember>>,
    messages: DashMap<ChannelId, VecDeque<Arc<CachedMessage>>>,
    presences: DashMap<(GuildId, UserId), Arc<CachedPresence>>,
    roles: DashMap<RoleId, GuildItem<Role>>,
    stage_instances: DashMap<StageId, GuildItem<StageInstance>>,
    unavailable_guilds: DashSet<GuildId>,
    users: DashMap<UserId, (Arc<User>, BTreeSet<GuildId>)>,
    /// Mapping of channels and the users currently connected.
    voice_state_channels: DashMap<ChannelId, HashSet<(GuildId, UserId)>>,
    /// Mapping of guilds and users currently connected to its voice channels.
    voice_state_guilds: DashMap<GuildId, HashSet<UserId>>,
    /// Mapping of guild ID and user ID pairs to their voice states.
    voice_states: DashMap<(GuildId, UserId), Arc<VoiceState>>,
}

/// A thread-safe, in-memory-process cache of Discord data. It can be cloned and
/// sent to other threads.
///
/// This is an implementation of a cache designed to be used by only the
/// current process.
///
/// Events will only be processed if they are properly expressed with
/// [`Intents`]; refer to function-level documentation for more details.
///
/// # Cloning
///
/// The cache internally wraps its data within an Arc. This means that the cache
/// can be cloned and passed around tasks and threads cheaply.
///
/// # Design and Performance
///
/// The defining characteristic of this cache is that returned types (such as a
/// guild or user) do not use locking for access. The internals of the cache use
/// a concurrent map for mutability and the returned types themselves are Arcs.
/// If a user is retrieved from the cache, an `Arc<User>` is returned. If a
/// reference to that user is held but the cache updates the user, the reference
/// held by you will be outdated, but still exist.
///
/// The intended use is that data is held outside the cache for only as long
/// as necessary, where the state of the value at that point time doesn't need
/// to be up-to-date. If you need to ensure you always have the most up-to-date
/// "version" of a cached resource, then you can re-retrieve it whenever you use
/// it: retrieval operations are extremely cheap.
///
/// For example, say you're deleting some of the guilds of a channel. You'll
/// probably need the guild to do that, so you retrieve it from the cache. You
/// can then use the guild to update all of the channels, because for most use
/// cases you don't need the guild to be up-to-date in real time, you only need
/// its state at that *point in time* or maybe across the lifetime of an
/// operation. If you need the guild to always be up-to-date between operations,
/// then the intent is that you keep getting it from the cache.
///
/// [`Intents`]: ::twilight_model::gateway::Intents
#[derive(Clone, Debug, Default)]
pub struct InMemoryCache(Arc<InMemoryCacheRef>);

/// Implemented methods and types for the cache.
impl InMemoryCache {
    /// Creates a new, empty cache.
    ///
    /// # Examples
    ///
    /// Creating a new `InMemoryCache` with a custom configuration, limiting
    /// the message cache to 50 messages per channel:
    ///
    /// ```
    /// use twilight_cache_inmemory::InMemoryCache;
    ///
    /// let cache = InMemoryCache::builder().message_cache_size(50).build();
    /// ```
    pub fn new() -> Self {
        Self::default()
    }

    fn new_with_config(config: Config) -> Self {
        Self(Arc::new(InMemoryCacheRef {
            config: Arc::new(config),
            ..Default::default()
        }))
    }

    /// Create a new builder to configure and construct an in-memory cache.
    pub const fn builder() -> InMemoryCacheBuilder {
        InMemoryCacheBuilder::new()
    }

    /// Returns a copy of the config cache.
    pub fn config(&self) -> Config {
        (*self.0.config).clone()
    }

    /// Create an interface for retrieving statistics about the cache.
    ///
    /// # Examples
    ///
    /// Print the number of guilds in a cache:
    ///
    /// ```
    /// use twilight_cache_inmemory::InMemoryCache;
    ///
    /// let cache = InMemoryCache::new();
    ///
    /// // later on...
    /// let guilds = cache.stats().guilds();
    /// println!("guild count: {}", guilds);
    /// ```
    pub const fn stats(&self) -> InMemoryCacheStats<'_> {
        InMemoryCacheStats::new(self)
    }

    /// Update the cache with an event from the gateway.
    pub fn update(&self, value: &impl UpdateCache) {
        value.update(self);
    }

    /// Gets a channel by ID.
    ///
    /// This is an O(1) operation. This requires the [`GUILDS`] intent.
    ///
    /// [`GUILDS`]: ::twilight_model::gateway::Intents::GUILDS
    pub fn guild_channel(&self, channel_id: ChannelId) -> Option<Arc<GuildChannel>> {
        self.0
            .channels_guild
            .get(&channel_id)
            .map(|x| Arc::clone(&x.data))
    }

    /// Gets the current user.
    ///
    /// This is an O(1) operation.
    pub fn current_user(&self) -> Option<Arc<CurrentUser>> {
        self.0
            .current_user
            .lock()
            .expect("current user poisoned")
            .clone()
    }

    /// Gets an emoji by ID.
    ///
    /// This is an O(1) operation. This requires the [`GUILD_EMOJIS`] intent.
    ///
    /// [`GUILD_EMOJIS`]: ::twilight_model::gateway::Intents::GUILD_EMOJIS
    pub fn emoji(&self, emoji_id: EmojiId) -> Option<Arc<CachedEmoji>> {
        self.0.emojis.get(&emoji_id).map(|x| Arc::clone(&x.data))
    }

    /// Gets a group by ID.
    ///
    /// This is an O(1) operation.
    pub fn group(&self, channel_id: ChannelId) -> Option<Arc<Group>> {
        self.0
            .groups
            .get(&channel_id)
            .map(|r| Arc::clone(r.value()))
    }

    /// Gets a guild by ID.
    ///
    /// This is an O(1) operation. This requires the [`GUILDS`] intent.
    ///
    /// [`GUILDS`]: ::twilight_model::gateway::Intents::GUILDS
    pub fn guild(&self, guild_id: GuildId) -> Option<Arc<CachedGuild>> {
        self.0.guilds.get(&guild_id).map(|r| Arc::clone(r.value()))
    }

    /// Gets the set of channels in a guild.
    ///
    /// This is a O(m) operation, where m is the amount of channels in the
    /// guild. This requires the [`GUILDS`] intent.
    ///
    /// [`GUILDS`]: ::twilight_model::gateway::Intents::GUILDS
    pub fn guild_channels(&self, guild_id: GuildId) -> Option<HashSet<ChannelId>> {
        self.0
            .guild_channels
            .get(&guild_id)
            .map(|r| r.value().clone())
    }

    /// Gets the set of emojis in a guild.
    ///
    /// This is a O(m) operation, where m is the amount of emojis in the guild.
    /// This requires both the [`GUILDS`] and [`GUILD_EMOJIS`] intents.
    ///
    /// [`GUILDS`]: ::twilight_model::gateway::Intents::GUILDS
    /// [`GUILD_EMOJIS`]: ::twilight_model::gateway::Intents::GUILD_EMOJIS
    pub fn guild_emojis(&self, guild_id: GuildId) -> Option<HashSet<EmojiId>> {
        self.0
            .guild_emojis
            .get(&guild_id)
            .map(|r| r.value().clone())
    }

    /// Gets the set of members in a guild.
    ///
    /// This list may be incomplete if not all members have been cached.
    ///
    /// This is a O(m) operation, where m is the amount of members in the guild.
    /// This requires the [`GUILD_MEMBERS`] intent.
    ///
    /// [`GUILD_MEMBERS`]: ::twilight_model::gateway::Intents::GUILD_MEMBERS
    pub fn guild_members(&self, guild_id: GuildId) -> Option<HashSet<UserId>> {
        self.0
            .guild_members
            .get(&guild_id)
            .map(|r| r.value().clone())
    }

    /// Gets the set of presences in a guild.
    ///
    /// This list may be incomplete if not all members have been cached.
    ///
    /// This is a O(m) operation, where m is the amount of members in the guild.
    /// This requires the [`GUILD_PRESENCES`] intent.
    ///
    /// [`GUILD_PRESENCES`]: ::twilight_model::gateway::Intents::GUILD_PRESENCES
    pub fn guild_presences(&self, guild_id: GuildId) -> Option<HashSet<UserId>> {
        self.0
            .guild_presences
            .get(&guild_id)
            .map(|r| r.value().clone())
    }

    /// Gets the set of roles in a guild.
    ///
    /// This is a O(m) operation, where m is the amount of roles in the guild.
    /// This requires the [`GUILDS`] intent.
    ///
    /// [`GUILDS`]: ::twilight_model::gateway::Intents::GUILDS
    pub fn guild_roles(&self, guild_id: GuildId) -> Option<HashSet<RoleId>> {
        self.0.guild_roles.get(&guild_id).map(|r| r.value().clone())
    }

    /// Gets the set of stage instances in a guild.
    ///
    /// This is a O(m) operation, where m is the amount of stage instances in
    /// the guild. This requires the [`GUILDS`] intent.
    ///
    /// [`GUILDS`]: twilight_model::gateway::Intents::GUILDS
    pub fn guild_stage_instances(&self, guild_id: GuildId) -> Option<HashSet<StageId>> {
        self.0
            .guild_stage_instances
            .get(&guild_id)
            .map(|r| r.value().clone())
    }

    /// Gets a member by guild ID and user ID.
    ///
    /// This is an O(1) operation. This requires the [`GUILD_MEMBERS`] intent.
    ///
    /// [`GUILD_MEMBERS`]: ::twilight_model::gateway::Intents::GUILD_MEMBERS
    pub fn member(&self, guild_id: GuildId, user_id: UserId) -> Option<Arc<CachedMember>> {
        self.0
            .members
            .get(&(guild_id, user_id))
            .map(|r| Arc::clone(r.value()))
    }

    /// Gets a message by channel ID and message ID.
    ///
    /// This is an O(n) operation. This requires one or both of the
    /// [`GUILD_MESSAGES`] or [`DIRECT_MESSAGES`] intents.
    ///
    /// [`GUILD_MESSAGES`]: ::twilight_model::gateway::Intents::GUILD_MESSAGES
    /// [`DIRECT_MESSAGES`]: ::twilight_model::gateway::Intents::DIRECT_MESSAGES
    pub fn message(
        &self,
        channel_id: ChannelId,
        message_id: MessageId,
    ) -> Option<Arc<CachedMessage>> {
        let channel = self.0.messages.get(&channel_id)?;

        channel
            .iter()
            .find(|msg| msg.id == message_id)
            .map(Arc::clone)
    }

    /// Gets a presence by, optionally, guild ID, and user ID.
    ///
    /// This is an O(1) operation. This requires the [`GUILD_PRESENCES`] intent.
    ///
    /// [`GUILD_PRESENCES`]: ::twilight_model::gateway::Intents::GUILD_PRESENCES
    pub fn presence(&self, guild_id: GuildId, user_id: UserId) -> Option<Arc<CachedPresence>> {
        self.0
            .presences
            .get(&(guild_id, user_id))
            .map(|r| Arc::clone(r.value()))
    }

    /// Gets a private channel by ID.
    ///
    /// This is an O(1) operation. This requires the [`DIRECT_MESSAGES`] intent.
    ///
    /// [`DIRECT_MESSAGES`]: ::twilight_model::gateway::Intents::DIRECT_MESSAGES
    pub fn private_channel(&self, channel_id: ChannelId) -> Option<Arc<PrivateChannel>> {
        self.0
            .channels_private
            .get(&channel_id)
            .map(|r| Arc::clone(r.value()))
    }

    /// Gets a role by ID.
    ///
    /// This is an O(1) operation. This requires the [`GUILDS`] intent.
    ///
    /// [`GUILDS`]: ::twilight_model::gateway::Intents::GUILDS
    pub fn role(&self, role_id: RoleId) -> Option<Arc<Role>> {
        self.0
            .roles
            .get(&role_id)
            .map(|role| Arc::clone(&role.data))
    }

    /// Gets a stage instance by ID.
    ///
    /// This is an O(1) operation. This requires the [`GUILDS`] intent.
    ///
    /// [`GUILDS`]: twilight_model::gateway::Intents::GUILDS
    pub fn stage_instance(&self, stage_id: StageId) -> Option<Arc<StageInstance>> {
        self.0
            .stage_instances
            .get(&stage_id)
            .map(|role| Arc::clone(&role.data))
    }

    /// Gets a user by ID.
    ///
    /// This is an O(1) operation. This requires the [`GUILD_MEMBERS`] intent.
    ///
    /// [`GUILD_MEMBERS`]: ::twilight_model::gateway::Intents::GUILD_MEMBERS
    pub fn user(&self, user_id: UserId) -> Option<Arc<User>> {
        self.0.users.get(&user_id).map(|r| Arc::clone(&r.0))
    }

    /// Gets the voice states within a voice channel.
    ///
    /// This requires both the [`GUILDS`] and [`GUILD_VOICE_STATES`] intents.
    ///
    /// [`GUILDS`]: ::twilight_model::gateway::Intents::GUILDS
    /// [`GUILD_VOICE_STATES`]: ::twilight_model::gateway::Intents::GUILD_VOICE_STATES
    pub fn voice_channel_states(&self, channel_id: ChannelId) -> Option<Vec<Arc<VoiceState>>> {
        let user_ids = self.0.voice_state_channels.get(&channel_id)?;

        Some(
            user_ids
                .iter()
                .filter_map(|key| self.0.voice_states.get(&key).map(|r| Arc::clone(r.value())))
                .collect(),
        )
    }

    /// Gets a voice state by user ID and Guild ID.
    ///
    /// This is an O(1) operation. This requires both the [`GUILDS`] and
    /// [`GUILD_VOICE_STATES`] intents.
    ///
    /// [`GUILDS`]: ::twilight_model::gateway::Intents::GUILDS
    /// [`GUILD_VOICE_STATES`]: ::twilight_model::gateway::Intents::GUILD_VOICE_STATES
    pub fn voice_state(&self, user_id: UserId, guild_id: GuildId) -> Option<Arc<VoiceState>> {
        self.0
            .voice_states
            .get(&(guild_id, user_id))
            .map(|r| Arc::clone(r.value()))
    }

    /// Clear the state of the Cache.
    ///
    /// This is equal to creating a new empty cache.
    pub fn clear(&self) {
        self.0.channels_guild.clear();
        self.0.channels_private.clear();
        self.0
            .current_user
            .lock()
            .expect("current user poisoned")
            .take();
        self.0.emojis.clear();
        self.0.groups.clear();
        self.0.guilds.clear();
        self.0.guild_channels.clear();
        self.0.guild_emojis.clear();
        self.0.guild_members.clear();
        self.0.guild_presences.clear();
        self.0.guild_roles.clear();
        self.0.guild_stage_instances.clear();
        self.0.members.clear();
        self.0.messages.clear();
        self.0.presences.clear();
        self.0.roles.clear();
        self.0.unavailable_guilds.clear();
        self.0.users.clear();
        self.0.voice_state_channels.clear();
        self.0.voice_state_guilds.clear();
        self.0.voice_states.clear();
    }

    fn cache_current_user(&self, mut current_user: CurrentUser) {
        let mut user = self.0.current_user.lock().expect("current user poisoned");

        if let Some(mut user) = user.as_mut() {
            if let Some(user) = Arc::get_mut(&mut user) {
                std::mem::swap(user, &mut current_user);

                return;
            }
        }

        *user = Some(Arc::new(current_user));
    }

    fn cache_guild_channels(
        &self,
        guild_id: GuildId,
        guild_channels: impl IntoIterator<Item = GuildChannel>,
    ) {
        for channel in guild_channels {
            self.cache_guild_channel(guild_id, channel);
        }
    }

    fn cache_guild_channel(
        &self,
        guild_id: GuildId,
        mut channel: GuildChannel,
    ) -> Arc<GuildChannel> {
        match channel {
            GuildChannel::Category(ref mut c) => {
                c.guild_id.replace(guild_id);
            }
            GuildChannel::Text(ref mut c) => {
                c.guild_id.replace(guild_id);
            }
            GuildChannel::Voice(ref mut c) => {
                c.guild_id.replace(guild_id);
            }
            GuildChannel::Stage(ref mut c) => {
                c.guild_id.replace(guild_id);
            }
        }

        let id = channel.id();
        self.0
            .guild_channels
            .entry(guild_id)
            .or_default()
            .insert(id);

        upsert_guild_item(&self.0.channels_guild, guild_id, id, channel)
    }

    fn cache_emoji(&self, guild_id: GuildId, emoji: Emoji) -> Arc<CachedEmoji> {
        match self.0.emojis.get(&emoji.id) {
            Some(e) if *e.data == emoji => return Arc::clone(&e.data),
            Some(_) | None => {}
        }

        let user = emoji
            .user
            .map(|u| self.cache_user(Cow::Owned(u), Some(guild_id)));

        let cached = Arc::new(CachedEmoji {
            id: emoji.id,
            animated: emoji.animated,
            name: emoji.name,
            managed: emoji.managed,
            require_colons: emoji.require_colons,
            roles: emoji.roles,
            user,
            available: emoji.available,
        });

        self.0.emojis.insert(
            cached.id,
            GuildItem {
                data: Arc::clone(&cached),
                guild_id,
            },
        );

        self.0
            .guild_emojis
            .entry(guild_id)
            .or_default()
            .insert(emoji.id);

        cached
    }

    fn cache_emojis(&self, guild_id: GuildId, emojis: Vec<Emoji>) {
        if let Some(mut guild_emojis) = self.0.guild_emojis.get_mut(&guild_id) {
            let incoming: Vec<EmojiId> = emojis.iter().map(|e| e.id).collect();

            let removal_filter: Vec<EmojiId> = guild_emojis
                .iter()
                .copied()
                .filter(|e| !incoming.contains(e))
                .collect();

            for to_remove in &removal_filter {
                guild_emojis.remove(to_remove);
            }

            for to_remove in &removal_filter {
                self.0.emojis.remove(to_remove);
            }
        }

        for emoji in emojis {
            self.cache_emoji(guild_id, emoji);
        }
    }

    fn cache_group(&self, group: Group) -> Arc<Group> {
        upsert_item(&self.0.groups, group.id, group)
    }

    fn cache_guild(&self, guild: Guild) {
        // The map and set creation needs to occur first, so caching states and
        // objects always has a place to put them.
        if self.wants(ResourceType::CHANNEL) {
            self.0.guild_channels.insert(guild.id, HashSet::new());
            self.cache_guild_channels(guild.id, guild.channels);
        }

        if self.wants(ResourceType::EMOJI) {
            self.0.guild_emojis.insert(guild.id, HashSet::new());
            self.cache_emojis(guild.id, guild.emojis);
        }

        if self.wants(ResourceType::MEMBER) {
            self.0.guild_members.insert(guild.id, HashSet::new());
            self.cache_members(guild.id, guild.members);
        }

        if self.wants(ResourceType::PRESENCE) {
            self.0.guild_presences.insert(guild.id, HashSet::new());
            self.cache_presences(guild.id, guild.presences);
        }

        if self.wants(ResourceType::ROLE) {
            self.0.guild_roles.insert(guild.id, HashSet::new());
            self.cache_roles(guild.id, guild.roles);
        }

        if self.wants(ResourceType::VOICE_STATE) {
            self.0.voice_state_guilds.insert(guild.id, HashSet::new());
            self.cache_voice_states(guild.voice_states);
        }

        if self.wants(ResourceType::STAGE_INSTANCE) {
            self.0
                .guild_stage_instances
                .insert(guild.id, HashSet::new());
            self.cache_stage_instances(guild.id, guild.stage_instances);
        }

        #[allow(deprecated)]
        let guild = CachedGuild {
            id: guild.id,
            afk_channel_id: guild.afk_channel_id,
            afk_timeout: guild.afk_timeout,
            application_id: guild.application_id,
            banner: guild.banner,
            default_message_notifications: guild.default_message_notifications,
            description: guild.description,
            discovery_splash: guild.discovery_splash,
            explicit_content_filter: guild.explicit_content_filter,
            features: guild.features,
            icon: guild.icon,
            joined_at: guild.joined_at,
            large: guild.large,
            max_members: guild.max_members,
            max_presences: guild.max_presences,
            member_count: guild.member_count,
            mfa_level: guild.mfa_level,
            name: guild.name,
            nsfw: false,
            nsfw_level: guild.nsfw_level,
            owner: guild.owner,
            owner_id: guild.owner_id,
            permissions: guild.permissions,
            preferred_locale: guild.preferred_locale,
            premium_subscription_count: guild.premium_subscription_count,
            premium_tier: guild.premium_tier,
            region: guild.region,
            rules_channel_id: guild.rules_channel_id,
            splash: guild.splash,
            system_channel_id: guild.system_channel_id,
            system_channel_flags: guild.system_channel_flags,
            unavailable: guild.unavailable,
            verification_level: guild.verification_level,
            vanity_url_code: guild.vanity_url_code,
            widget_channel_id: guild.widget_channel_id,
            widget_enabled: guild.widget_enabled,
        };

        self.0.unavailable_guilds.remove(&guild.id);
        self.0.guilds.insert(guild.id, Arc::new(guild));
    }

    fn cache_member(&self, guild_id: GuildId, member: Member) -> Arc<CachedMember> {
        let member_id = member.user.id;
        let id = (guild_id, member_id);
        match self.0.members.get(&id) {
            Some(m) if **m == member => return Arc::clone(&m),
            Some(_) | None => {}
        }

        let user = self.cache_user(Cow::Owned(member.user), Some(guild_id));
        let cached = Arc::new(CachedMember {
            deaf: Some(member.deaf),
            guild_id,
            joined_at: member.joined_at,
            mute: Some(member.mute),
            nick: member.nick,
            pending: member.pending,
            premium_since: member.premium_since,
            roles: member.roles,
            user,
        });
        self.0.members.insert(id, Arc::clone(&cached));
        self.0
            .guild_members
            .entry(guild_id)
            .or_default()
            .insert(member_id);
        cached
    }

    fn cache_borrowed_partial_member(
        &self,
        guild_id: GuildId,
        member: &PartialMember,
        user: Arc<User>,
    ) -> Arc<CachedMember> {
        let id = (guild_id, user.id);
        match self.0.members.get(&id) {
            Some(m) if **m == member => return Arc::clone(&m),
            Some(_) | None => {}
        }

        self.0
            .guild_members
            .entry(guild_id)
            .or_default()
            .insert(user.id);

        let cached = Arc::new(CachedMember {
            deaf: Some(member.deaf),
            guild_id,
            joined_at: member.joined_at.to_owned(),
            mute: Some(member.mute),
            nick: member.nick.to_owned(),
            pending: false,
            premium_since: None,
            roles: member.roles.to_owned(),
            user,
        });
        self.0.members.insert(id, Arc::clone(&cached));

        cached
    }

    fn cache_borrowed_interaction_member(
        &self,
        member: &InteractionMember,
        user: Arc<User>,
    ) -> Arc<CachedMember> {
        let id = (member.guild_id, member.id);

        let (deaf, mute) = match self.0.members.get(&id) {
            Some(m) if **m == member => return Arc::clone(&m),
            Some(m) => (m.deaf, m.mute),
            None => (None, None),
        };

        self.0
            .guild_members
            .entry(member.guild_id)
            .or_default()
            .insert(member.id);

        let cached = Arc::new(CachedMember {
            deaf,
            guild_id: member.guild_id,
            joined_at: member.joined_at.to_owned(),
            mute,
            nick: member.nick.to_owned(),
            pending: false,
            premium_since: member.premium_since.to_owned(),
            roles: member.roles.to_owned(),
            user,
        });

        self.0.members.insert(id, Arc::clone(&cached));

        cached
    }

    fn cache_members(&self, guild_id: GuildId, members: impl IntoIterator<Item = Member>) {
        for member in members {
            self.cache_member(guild_id, member);
        }
    }

    fn cache_presences(&self, guild_id: GuildId, presences: impl IntoIterator<Item = Presence>) {
        for presence in presences {
            self.cache_presence(guild_id, presence);
        }
    }

    fn cache_presence(&self, guild_id: GuildId, presence: Presence) -> Arc<CachedPresence> {
        let k = (guild_id, presence_user_id(&presence));

        match self.0.presences.get(&k) {
            Some(p) if **p == presence => return Arc::clone(&p),
            Some(_) | None => {}
        }
        let cached = Arc::new(CachedPresence::from(&presence));

        self.0.presences.insert(k, Arc::clone(&cached));

        cached
    }

    fn cache_private_channel(&self, private_channel: PrivateChannel) -> Arc<PrivateChannel> {
        let id = private_channel.id;

        match self.0.channels_private.get(&id) {
            Some(c) if **c == private_channel => Arc::clone(&c),
            Some(_) | None => {
                let v = Arc::new(private_channel);
                self.0.channels_private.insert(id, Arc::clone(&v));

                v
            }
        }
    }

    fn cache_roles(&self, guild_id: GuildId, roles: impl IntoIterator<Item = Role>) {
        for role in roles {
            self.cache_role(guild_id, role);
        }
    }

    fn cache_role(&self, guild_id: GuildId, role: Role) -> Arc<Role> {
        // Insert the role into the guild_roles map
        self.0
            .guild_roles
            .entry(guild_id)
            .or_default()
            .insert(role.id);

        // Insert the role into the all roles map
        upsert_guild_item(&self.0.roles, guild_id, role.id, role)
    }

    fn cache_stage_instances(
        &self,
        guild_id: GuildId,
        stage_instances: impl IntoIterator<Item = StageInstance>,
    ) {
        for stage_instance in stage_instances {
            self.cache_stage_instance(guild_id, stage_instance);
        }
    }

    fn cache_stage_instance(
        &self,
        guild_id: GuildId,
        stage_instance: StageInstance,
    ) -> Arc<StageInstance> {
        self.0
            .guild_stage_instances
            .entry(guild_id)
            .or_default()
            .insert(stage_instance.id);

        upsert_guild_item(
            &self.0.stage_instances,
            guild_id,
            stage_instance.id,
            stage_instance,
        )
    }

    fn cache_user(&self, user: Cow<'_, User>, guild_id: Option<GuildId>) -> Arc<User> {
        match self.0.users.get_mut(&user.id) {
            Some(mut u) if *u.0 == *user => {
                if let Some(guild_id) = guild_id {
                    u.1.insert(guild_id);
                }

                return Arc::clone(&u.value().0);
            }
            Some(_) | None => {}
        }
        let user = Arc::new(user.into_owned());
        if let Some(guild_id) = guild_id {
            let mut guild_id_set = BTreeSet::new();
            guild_id_set.insert(guild_id);
            self.0
                .users
                .insert(user.id, (Arc::clone(&user), guild_id_set));
        }

        user
    }

    fn cache_voice_states(&self, voice_states: impl IntoIterator<Item = VoiceState>) {
        for voice_state in voice_states {
            self.cache_voice_state(voice_state);
        }
    }

    fn cache_voice_state(&self, vs: VoiceState) -> Option<Arc<VoiceState>> {
        // This should always exist, but just incase use a match
        let guild_id = match vs.guild_id {
            Some(id) => id,
            None => return None,
        };

        let user_id = vs.user_id;

        // Check if the user is switching channels in the same guild (ie. they already have a voice state entry)
        if let Some(voice_state) = self.0.voice_states.get(&(guild_id, user_id)) {
            if let Some(channel_id) = voice_state.channel_id {
                let remove_channel_mapping = self
                    .0
                    .voice_state_channels
                    .get_mut(&channel_id)
                    .map(|mut channel_voice_states| {
                        channel_voice_states.remove(&(guild_id, user_id));

                        channel_voice_states.is_empty()
                    })
                    .unwrap_or_default();

                if remove_channel_mapping {
                    self.0.voice_state_channels.remove(&channel_id);
                }
            }
        }

        // Check if the voice channel_id does not exist, signifying that the user has left
        if vs.channel_id.is_none() {
            {
                let remove_guild = self
                    .0
                    .voice_state_guilds
                    .get_mut(&guild_id)
                    .map(|mut guild_users| {
                        guild_users.remove(&user_id);

                        guild_users.is_empty()
                    })
                    .unwrap_or_default();

                if remove_guild {
                    self.0.voice_state_guilds.remove(&guild_id);
                }
            }

            let (_, state) = self.0.voice_states.remove(&(guild_id, user_id))?;

            return Some(state);
        }

        let state = Arc::new(vs);

        self.0
            .voice_states
            .insert((guild_id, user_id), Arc::clone(&state));

        self.0
            .voice_state_guilds
            .entry(guild_id)
            .or_default()
            .insert(user_id);

        if let Some(channel_id) = state.channel_id {
            self.0
                .voice_state_channels
                .entry(channel_id)
                .or_default()
                .insert((guild_id, user_id));
        }

        Some(state)
    }

    fn delete_group(&self, channel_id: ChannelId) -> Option<Arc<Group>> {
        self.0.groups.remove(&channel_id).map(|(_, v)| v)
    }

    fn unavailable_guild(&self, guild_id: GuildId) {
        self.0.unavailable_guilds.insert(guild_id);
        self.0.guilds.remove(&guild_id);
    }

    /// Delete a guild channel from the cache.
    ///
    /// The guild channel data itself and the channel entry in its guild's list
    /// of channels will be deleted.
    fn delete_guild_channel(&self, channel_id: ChannelId) -> Option<Arc<GuildChannel>> {
        let GuildItem { data, guild_id } = self.0.channels_guild.remove(&channel_id)?.1;

        if let Some(mut guild_channels) = self.0.guild_channels.get_mut(&guild_id) {
            guild_channels.remove(&channel_id);
        }

        Some(data)
    }

    fn delete_role(&self, role_id: RoleId) -> Option<Arc<Role>> {
        let role = self.0.roles.remove(&role_id).map(|(_, v)| v)?;

        if let Some(mut roles) = self.0.guild_roles.get_mut(&role.guild_id) {
            roles.remove(&role_id);
        }

        Some(role.data)
    }

    fn delete_stage_instance(&self, stage_id: StageId) -> Option<Arc<StageInstance>> {
        let stage_instance = self.0.stage_instances.remove(&stage_id).map(|(_, v)| v)?;

        if let Some(mut stage_instances) = self
            .0
            .guild_stage_instances
            .get_mut(&stage_instance.guild_id)
        {
            stage_instances.remove(&stage_id);
        }

        Some(stage_instance.data)
    }

    /// Determine whether the configured cache wants a specific resource to be
    /// processed.
    fn wants(&self, resource_type: ResourceType) -> bool {
        self.0.config.resource_types().contains(resource_type)
    }
}

const fn presence_user_id(presence: &Presence) -> UserId {
    match presence.user {
        UserOrId::User(ref u) => u.id,
        UserOrId::UserId { id } => id,
    }
}

#[cfg(test)]
mod tests {
    use crate::InMemoryCache;
    use std::borrow::Cow;
    use twilight_model::{
        channel::{ChannelType, GuildChannel, StageInstance, TextChannel},
        gateway::payload::{
            GuildEmojisUpdate, MemberRemove, RoleDelete, StageInstanceCreate, StageInstanceDelete,
            StageInstanceUpdate,
        },
        guild::{
            DefaultMessageNotificationLevel, Emoji, ExplicitContentFilter, Guild, Member, MfaLevel,
            NSFWLevel, Permissions, PremiumTier, Role, SystemChannelFlags, VerificationLevel,
        },
        id::{ChannelId, EmojiId, GuildId, RoleId, StageId, UserId},
        user::{CurrentUser, User},
        voice::VoiceState,
    };

    fn current_user(id: u64) -> CurrentUser {
        CurrentUser {
            avatar: None,
            bot: true,
            discriminator: "9876".to_owned(),
            email: None,
            id: UserId(id),
            mfa_enabled: true,
            name: "test".to_owned(),
            verified: Some(true),
            premium_type: None,
            public_flags: None,
            flags: None,
            locale: None,
        }
    }

    fn emoji(id: EmojiId, user: Option<User>) -> Emoji {
        Emoji {
            animated: false,
            available: true,
            id,
            managed: false,
            name: "test".to_owned(),
            require_colons: true,
            roles: Vec::new(),
            user,
        }
    }

    fn member(id: UserId, guild_id: GuildId) -> Member {
        Member {
            deaf: false,
            guild_id,
            hoisted_role: None,
            joined_at: None,
            mute: false,
            nick: None,
            pending: false,
            premium_since: None,
            roles: Vec::new(),
            user: user(id),
        }
    }

    fn role(id: RoleId) -> Role {
        Role {
            color: 0,
            hoist: false,
            id,
            managed: false,
            mentionable: false,
            name: "test".to_owned(),
            permissions: Permissions::empty(),
            position: 0,
            tags: None,
        }
    }

    fn user(id: UserId) -> User {
        User {
            avatar: None,
            bot: false,
            discriminator: "0001".to_owned(),
            email: None,
            flags: None,
            id,
            locale: None,
            mfa_enabled: None,
            name: "user".to_owned(),
            premium_type: None,
            public_flags: None,
            system: None,
            verified: None,
        }
    }

    fn voice_state(
        guild_id: GuildId,
        channel_id: Option<ChannelId>,
        user_id: UserId,
    ) -> VoiceState {
        VoiceState {
            channel_id,
            deaf: false,
            guild_id: Some(guild_id),
            member: None,
            mute: true,
            self_deaf: false,
            self_mute: true,
            self_stream: false,
            session_id: "a".to_owned(),
            suppress: false,
            token: None,
            user_id,
            request_to_speak_timestamp: Some("2021-04-21T22:16:50+0000".to_owned()),
        }
    }

    /// Test retrieval of the current user, notably that it doesn't simply
    /// panic or do anything funny. This is the only synchronous mutex that we
    /// might have trouble with across await points if we're not careful.
    #[test]
    fn test_current_user_retrieval() {
        let cache = InMemoryCache::new();
        assert!(cache.current_user().is_none());
        cache.cache_current_user(current_user(1));
        assert!(cache.current_user().is_some());
    }

    #[test]
    fn test_guild_create_channels_have_guild_ids() {
        let channels = Vec::from([GuildChannel::Text(TextChannel {
            id: ChannelId(111),
            guild_id: None,
            kind: ChannelType::GuildText,
            last_message_id: None,
            last_pin_timestamp: None,
            name: "guild channel with no guild id".to_owned(),
            nsfw: true,
            permission_overwrites: Vec::new(),
            parent_id: None,
            position: 1,
            rate_limit_per_user: None,
            topic: None,
        })]);

        #[allow(deprecated)]
        let guild = Guild {
            id: GuildId(123),
            afk_channel_id: None,
            afk_timeout: 300,
            application_id: None,
            banner: None,
            channels,
            default_message_notifications: DefaultMessageNotificationLevel::Mentions,
            description: None,
            discovery_splash: None,
            emojis: Vec::new(),
            explicit_content_filter: ExplicitContentFilter::AllMembers,
            features: vec![],
            icon: None,
            joined_at: Some("".to_owned()),
            large: false,
            max_members: Some(50),
            max_presences: Some(100),
            member_count: Some(25),
            members: Vec::new(),
            mfa_level: MfaLevel::Elevated,
            name: "this is a guild".to_owned(),
            nsfw: false,
            nsfw_level: NSFWLevel::AgeRestricted,
            owner: Some(false),
            owner_id: UserId(456),
            permissions: Some(Permissions::SEND_MESSAGES),
            preferred_locale: "en-GB".to_owned(),
            premium_subscription_count: Some(0),
            premium_tier: PremiumTier::None,
            presences: Vec::new(),
            region: "us-east".to_owned(),
            roles: Vec::new(),
            splash: None,
            stage_instances: Vec::new(),
            system_channel_id: None,
            system_channel_flags: SystemChannelFlags::SUPPRESS_JOIN_NOTIFICATIONS,
            rules_channel_id: None,
            unavailable: false,
            verification_level: VerificationLevel::VeryHigh,
            voice_states: Vec::new(),
            vanity_url_code: None,
            widget_channel_id: None,
            widget_enabled: None,
            max_video_channel_users: None,
            approximate_member_count: None,
            approximate_presence_count: None,
        };

        let cache = InMemoryCache::new();
        cache.cache_guild(guild);

        let channel = cache.guild_channel(ChannelId(111)).unwrap();

        // The channel was given to the cache without a guild ID, but because
        // it's part of a guild create, the cache can automatically attach the
        // guild ID to it. So now, the channel's guild ID is present with the
        // correct value.
        match *channel {
            GuildChannel::Text(ref c) => {
                assert_eq!(Some(GuildId(123)), c.guild_id);
            }
            _ => panic!("{:?}", channel),
        }
    }

    #[test]
    fn test_syntax_update() {
        let cache = InMemoryCache::new();
        cache.update(&RoleDelete {
            guild_id: GuildId(0),
            role_id: RoleId(1),
        });
    }

    #[test]
    fn test_cache_user_guild_state() {
        let user_id = UserId(2);
        let cache = InMemoryCache::new();
        cache.cache_user(Cow::Owned(user(user_id)), Some(GuildId(1)));

        // Test the guild's ID is the only one in the user's set of guilds.
        {
            let user = cache.0.users.get(&user_id).unwrap();
            assert!(user.1.contains(&GuildId(1)));
            assert_eq!(1, user.1.len());
        }

        // Test that a second guild will cause 2 in the set.
        cache.cache_user(Cow::Owned(user(user_id)), Some(GuildId(3)));

        {
            let user = cache.0.users.get(&user_id).unwrap();
            assert!(user.1.contains(&GuildId(3)));
            assert_eq!(2, user.1.len());
        }

        // Test that removing a user from a guild will cause the ID to be
        // removed from the set, leaving the other ID.
        cache.update(&MemberRemove {
            guild_id: GuildId(3),
            user: user(user_id),
        });

        {
            let user = cache.0.users.get(&user_id).unwrap();
            assert!(!user.1.contains(&GuildId(3)));
            assert_eq!(1, user.1.len());
        }

        // Test that removing the user from its last guild removes the user's
        // entry.
        cache.update(&MemberRemove {
            guild_id: GuildId(1),
            user: user(user_id),
        });
        assert!(!cache.0.users.contains_key(&user_id));
    }

    #[test]
    fn test_stage_channels() {
        let cache = InMemoryCache::new();

        let stage_instance = StageInstance {
            channel_id: ChannelId(1),
            guild_id: GuildId(2),
            id: StageId(3),
            topic: "topic".into(),
        };

        cache.update(&StageInstanceCreate(stage_instance.clone()));

        {
            let cached_instances = cache
                .guild_stage_instances(stage_instance.guild_id)
                .unwrap();
            assert_eq!(1, cached_instances.len());
        }

        {
            let cached_instance = cache.stage_instance(stage_instance.id).unwrap();
            assert_eq!(stage_instance.topic, cached_instance.topic);
        }

        let new_stage_instance = StageInstance {
            topic: "a new topic".into(),
            ..stage_instance
        };

        cache.update(&StageInstanceUpdate(new_stage_instance.clone()));

        {
            let cached_instance = cache.stage_instance(stage_instance.id).unwrap();
            assert_ne!(stage_instance.topic, cached_instance.topic);
            assert_eq!(new_stage_instance.topic, "a new topic");
        }

        cache.update(&StageInstanceDelete(new_stage_instance));

        {
            let cached_instances = cache
                .guild_stage_instances(stage_instance.guild_id)
                .unwrap();
            assert_eq!(0, cached_instances.len());
        }

        {
            let cached_instance = cache.stage_instance(stage_instance.id);
            assert_eq!(cached_instance, None);
        }
    }

    #[test]
    fn test_voice_state_inserts_and_removes() {
        let cache = InMemoryCache::new();

        // Note: Channel ids are `<guildid><idx>` where idx is the index of the channel id
        // This is done to prevent channel id collisions between guilds
        // The other 2 ids are not special since they cant overlap

        // User 1 joins guild 1's channel 11 (1 channel, 1 guild)
        {
            // Ids for this insert
            let (guild_id, channel_id, user_id) = (GuildId(1), ChannelId(11), UserId(1));
            cache.cache_voice_state(voice_state(guild_id, Some(channel_id), user_id));

            // The new user should show up in the global voice states
            assert!(cache.0.voice_states.contains_key(&(guild_id, user_id)));
            // There should only be the one new voice state in there
            assert_eq!(1, cache.0.voice_states.len());

            // The new channel should show up in the voice states by channel lookup
            assert!(cache.0.voice_state_channels.contains_key(&channel_id));
            assert_eq!(1, cache.0.voice_state_channels.len());

            // The new guild should also show up in the voice states by guild lookup
            assert!(cache.0.voice_state_guilds.contains_key(&guild_id));
            assert_eq!(1, cache.0.voice_state_guilds.len());
        }

        // User 2 joins guild 2's channel 21 (2 channels, 2 guilds)
        {
            // Ids for this insert
            let (guild_id, channel_id, user_id) = (GuildId(2), ChannelId(21), UserId(2));
            cache.cache_voice_state(voice_state(guild_id, Some(channel_id), user_id));

            // The new voice state should show up in the global voice states
            assert!(cache.0.voice_states.contains_key(&(guild_id, user_id)));
            // There should be two voice states now that we have inserted another
            assert_eq!(2, cache.0.voice_states.len());

            // The new channel should also show up in the voice states by channel lookup
            assert!(cache.0.voice_state_channels.contains_key(&channel_id));
            assert_eq!(2, cache.0.voice_state_channels.len());

            // The new guild should also show up in the voice states by guild lookup
            assert!(cache.0.voice_state_guilds.contains_key(&guild_id));
            assert_eq!(2, cache.0.voice_state_guilds.len());
        }

        // User 3 joins guild 1's channel 12  (3 channels, 2 guilds)
        {
            // Ids for this insert
            let (guild_id, channel_id, user_id) = (GuildId(1), ChannelId(12), UserId(3));
            cache.cache_voice_state(voice_state(guild_id, Some(channel_id), user_id));

            // The new voice state should show up in the global voice states
            assert!(cache.0.voice_states.contains_key(&(guild_id, user_id)));
            assert_eq!(3, cache.0.voice_states.len());

            // The new channel should also show up in the voice states by channel lookup
            assert!(cache.0.voice_state_channels.contains_key(&channel_id));
            assert_eq!(3, cache.0.voice_state_channels.len());

            // The guild should still show up in the voice states by guild lookup
            assert!(cache.0.voice_state_guilds.contains_key(&guild_id));
            // Since we have used a guild that has been inserted into the cache already, there
            // should not be a new guild in the map
            assert_eq!(2, cache.0.voice_state_guilds.len());
        }

        // User 3 moves to guild 1's channel 11 (2 channels, 2 guilds)
        {
            // Ids for this insert
            let (guild_id, channel_id, user_id) = (GuildId(1), ChannelId(11), UserId(3));
            cache.cache_voice_state(voice_state(guild_id, Some(channel_id), user_id));

            // The new voice state should show up in the global voice states
            assert!(cache.0.voice_states.contains_key(&(guild_id, user_id)));
            // The amount of global voice states should not change since it was a move, not a join
            assert_eq!(3, cache.0.voice_states.len());

            // The new channel should show up in the voice states by channel lookup
            assert!(cache.0.voice_state_channels.contains_key(&channel_id));
            // The old channel should be removed from the lookup table
            assert_eq!(2, cache.0.voice_state_channels.len());

            // The guild should still show up in the voice states by guild lookup
            assert!(cache.0.voice_state_guilds.contains_key(&guild_id));
            assert_eq!(2, cache.0.voice_state_guilds.len());
        }

        // User 3 dcs (2 channels, 2 guilds)
        {
            let (guild_id, channel_id, user_id) = (GuildId(1), ChannelId(11), UserId(3));
            cache.cache_voice_state(voice_state(guild_id, None, user_id));

            // Now that the user left, they should not show up in the voice states
            assert!(!cache.0.voice_states.contains_key(&(guild_id, user_id)));
            assert_eq!(2, cache.0.voice_states.len());

            // Since they were not alone in their channel, the channel and guild mappings should not disappear
            assert!(cache.0.voice_state_channels.contains_key(&channel_id));
            // assert_eq!(2, cache.0.voice_state_channels.len());
            assert!(cache.0.voice_state_guilds.contains_key(&guild_id));
            assert_eq!(2, cache.0.voice_state_guilds.len());
        }

        // User 2 dcs (1 channel, 1 guild)
        {
            let (guild_id, channel_id, user_id) = (GuildId(2), ChannelId(21), UserId(2));
            cache.cache_voice_state(voice_state(guild_id, None, user_id));

            // Now that the user left, they should not show up in the voice states
            assert!(!cache.0.voice_states.contains_key(&(guild_id, user_id)));
            assert_eq!(1, cache.0.voice_states.len());

            // Since they were the last in their channel, the mapping should disappear
            assert!(!cache.0.voice_state_channels.contains_key(&channel_id));
            assert_eq!(1, cache.0.voice_state_channels.len());

            // Since they were the last in their guild, the mapping should disappear
            assert!(!cache.0.voice_state_guilds.contains_key(&guild_id));
            assert_eq!(1, cache.0.voice_state_guilds.len());
        }

        // User 1 dcs (0 channels, 0 guilds)
        {
            let (guild_id, _channel_id, user_id) = (GuildId(1), ChannelId(11), UserId(1));
            cache.cache_voice_state(voice_state(guild_id, None, user_id));

            // Since the last person has disconnected, the global voice states, guilds, and channels should all be gone
            assert!(cache.0.voice_states.is_empty());
            assert!(cache.0.voice_state_channels.is_empty());
            assert!(cache.0.voice_state_guilds.is_empty());
        }
    }

    #[test]
    fn test_voice_states() {
        let cache = InMemoryCache::new();
        cache.cache_voice_state(voice_state(GuildId(1), Some(ChannelId(2)), UserId(3)));
        cache.cache_voice_state(voice_state(GuildId(1), Some(ChannelId(2)), UserId(4)));

        // Returns both voice states for the channel that exists.
        assert_eq!(2, cache.voice_channel_states(ChannelId(2)).unwrap().len());

        // Returns None if the channel does not exist.
        assert!(cache.voice_channel_states(ChannelId(0)).is_none());
    }

    #[test]
    fn test_cache_role() {
        let cache = InMemoryCache::new();

        // Single inserts
        {
            // The role ids for the guild with id 1
            let guild_1_role_ids = (1..=10).map(RoleId).collect::<Vec<_>>();
            // Map the role ids to a test role
            let guild_1_roles = guild_1_role_ids
                .iter()
                .copied()
                .map(role)
                .collect::<Vec<_>>();
            // Cache all the roles using cache role
            for role in guild_1_roles.clone() {
                cache.cache_role(GuildId(1), role);
            }

            // Check for the cached guild role ids
            let cached_roles = cache.guild_roles(GuildId(1)).unwrap();
            assert_eq!(cached_roles.len(), guild_1_role_ids.len());
            assert!(guild_1_role_ids.iter().all(|id| cached_roles.contains(id)));

            // Check for the cached role
            assert!(guild_1_roles
                .into_iter()
                .all(|role| *cache.role(role.id).expect("Role missing from cache") == role))
        }

        // Bulk inserts
        {
            // The role ids for the guild with id 2
            let guild_2_role_ids = (101..=110).map(RoleId).collect::<Vec<_>>();
            // Map the role ids to a test role
            let guild_2_roles = guild_2_role_ids
                .iter()
                .copied()
                .map(role)
                .collect::<Vec<_>>();
            // Cache all the roles using cache roles
            cache.cache_roles(GuildId(2), guild_2_roles.clone());

            // Check for the cached guild role ids
            let cached_roles = cache.guild_roles(GuildId(2)).unwrap();
            assert_eq!(cached_roles.len(), guild_2_role_ids.len());
            assert!(guild_2_role_ids.iter().all(|id| cached_roles.contains(id)));

            // Check for the cached role
            assert!(guild_2_roles
                .into_iter()
                .all(|role| *cache.role(role.id).expect("Role missing from cache") == role))
        }
    }

    #[test]
    fn test_cache_guild_member() {
        let cache = InMemoryCache::new();

        // Single inserts
        {
            let guild_1_user_ids = (1..=10).map(UserId).collect::<Vec<_>>();
            let guild_1_members = guild_1_user_ids
                .iter()
                .copied()
                .map(|id| member(id, GuildId(1)))
                .collect::<Vec<_>>();

            for member in guild_1_members {
                cache.cache_member(GuildId(1), member);
            }

            // Check for the cached guild members ids
            let cached_roles = cache.guild_members(GuildId(1)).unwrap();
            assert_eq!(cached_roles.len(), guild_1_user_ids.len());
            assert!(guild_1_user_ids.iter().all(|id| cached_roles.contains(id)));

            // Check for the cached members
            assert!(guild_1_user_ids
                .iter()
                .all(|id| cache.member(GuildId(1), *id).is_some()));

            // Check for the cached users
            assert!(guild_1_user_ids.iter().all(|id| cache.user(*id).is_some()));
        }

        // Bulk inserts
        {
            let guild_2_user_ids = (1..=10).map(UserId).collect::<Vec<_>>();
            let guild_2_members = guild_2_user_ids
                .iter()
                .copied()
                .map(|id| member(id, GuildId(2)))
                .collect::<Vec<_>>();
            cache.cache_members(GuildId(2), guild_2_members);

            // Check for the cached guild members ids
            let cached_roles = cache.guild_members(GuildId(1)).unwrap();
            assert_eq!(cached_roles.len(), guild_2_user_ids.len());
            assert!(guild_2_user_ids.iter().all(|id| cached_roles.contains(id)));

            // Check for the cached members
            assert!(guild_2_user_ids
                .iter()
                .copied()
                .all(|id| cache.member(GuildId(1), id).is_some()));

            // Check for the cached users
            assert!(guild_2_user_ids.iter().all(|id| cache.user(*id).is_some()));
        }
    }

    #[test]
    fn test_cache_emoji() {
        let cache = InMemoryCache::new();

        // The user to do some of the inserts
        fn user_mod(id: EmojiId) -> Option<User> {
            if id.0 % 2 == 0 {
                // Only use user for half
                Some(user(UserId(1)))
            } else {
                None
            }
        }

        // Single inserts
        {
            let guild_1_emoji_ids = (1..=10).map(EmojiId).collect::<Vec<_>>();
            let guild_1_emoji = guild_1_emoji_ids
                .iter()
                .copied()
                .map(|id| emoji(id, user_mod(id)))
                .collect::<Vec<_>>();

            for emoji in guild_1_emoji {
                cache.cache_emoji(GuildId(1), emoji);
            }

            for id in guild_1_emoji_ids.iter().cloned() {
                let global_emoji = cache.emoji(id);
                assert!(global_emoji.is_some());
            }

            // Ensure the emoji has been added to the per-guild lookup map to prevent
            // issues like #551 from returning
            let guild_emojis = cache.guild_emojis(GuildId(1));
            assert!(guild_emojis.is_some());
            let guild_emojis = guild_emojis.unwrap();

            assert_eq!(guild_1_emoji_ids.len(), guild_emojis.len());
            assert!(guild_1_emoji_ids.iter().all(|id| guild_emojis.contains(id)));
        }

        // Bulk inserts
        {
            let guild_2_emoji_ids = (11..=20).map(EmojiId).collect::<Vec<_>>();
            let guild_2_emojis = guild_2_emoji_ids
                .iter()
                .copied()
                .map(|id| emoji(id, user_mod(id)))
                .collect::<Vec<_>>();
            cache.cache_emojis(GuildId(2), guild_2_emojis);

            for id in guild_2_emoji_ids.iter().cloned() {
                let global_emoji = cache.emoji(id);
                assert!(global_emoji.is_some());
            }

            let guild_emojis = cache.guild_emojis(GuildId(2));

            assert!(guild_emojis.is_some());
            let guild_emojis = guild_emojis.unwrap();
            assert_eq!(guild_2_emoji_ids.len(), guild_emojis.len());
            assert!(guild_2_emoji_ids.iter().all(|id| guild_emojis.contains(id)));
        }
    }

    #[test]
    fn test_clear() {
        let cache = InMemoryCache::new();
        cache.cache_emoji(GuildId(1), emoji(EmojiId(3), None));
        cache.cache_member(GuildId(2), member(UserId(4), GuildId(2)));
        cache.clear();
        assert!(cache.0.emojis.is_empty());
        assert!(cache.0.members.is_empty());
    }

    #[test]
    fn test_emoji_removal() {
        let cache = InMemoryCache::new();

        let guild_id = GuildId(1);

        let emote = emoji(EmojiId(1), None);
        let emote_2 = emoji(EmojiId(2), None);
        let emote_3 = emoji(EmojiId(3), None);

        cache.cache_emoji(guild_id, emote.clone());
        cache.cache_emoji(guild_id, emote_2.clone());
        cache.cache_emoji(guild_id, emote_3.clone());

        cache.update(&GuildEmojisUpdate {
            emojis: vec![emote.clone(), emote_3.clone()],
            guild_id,
        });

        assert_eq!(cache.0.emojis.len(), 2);
        assert_eq!(cache.0.guild_emojis.get(&guild_id).unwrap().len(), 2);
        assert!(cache.emoji(emote.id).is_some());
        assert!(cache.emoji(emote_2.id).is_none());
        assert!(cache.emoji(emote_3.id).is_some());

        cache.update(&GuildEmojisUpdate {
            emojis: vec![emote.clone()],
            guild_id,
        });

        assert_eq!(cache.0.emojis.len(), 1);
        assert_eq!(cache.0.guild_emojis.get(&guild_id).unwrap().len(), 1);
        assert!(cache.emoji(emote.id).is_some());
        assert!(cache.emoji(emote_2.id).is_none());

        let emote_4 = emoji(EmojiId(4), None);

        cache.update(&GuildEmojisUpdate {
            emojis: vec![emote_4.clone()],
            guild_id,
        });

        assert_eq!(cache.0.emojis.len(), 1);
        assert_eq!(cache.0.guild_emojis.get(&guild_id).unwrap().len(), 1);
        assert!(cache.emoji(emote_4.id).is_some());
        assert!(cache.emoji(emote.id).is_none());

        cache.update(&GuildEmojisUpdate {
            emojis: vec![],
            guild_id,
        });

        assert!(cache.0.emojis.is_empty());
        assert!(cache.0.guild_emojis.get(&guild_id).unwrap().is_empty());
    }
}<|MERGE_RESOLUTION|>--- conflicted
+++ resolved
@@ -78,12 +78,8 @@
     sync::{Arc, Mutex},
 };
 use twilight_model::{
-<<<<<<< HEAD
     application::interaction::application_command::InteractionMember,
-    channel::{Group, GuildChannel, PrivateChannel},
-=======
     channel::{Group, GuildChannel, PrivateChannel, StageInstance},
->>>>>>> 97b94b6c
     gateway::presence::{Presence, UserOrId},
     guild::{Emoji, Guild, Member, PartialMember, Role},
     id::{ChannelId, EmojiId, GuildId, MessageId, RoleId, StageId, UserId},
