//! # twilight-cache-inmemory
//!
//! [![discord badge][]][discord link] [![github badge][]][github link] [![license badge][]][license link] ![rust badge]
//!
//! `twilight-cache-inmemory` is an in-process-memory cache for the
//! [`twilight-rs`] ecosystem. It's responsible for processing events and
//! caching things like guilds, channels, users, and voice states.
//!
//! ## Examples
//!
//! Update a cache with events that come in through the gateway:
//!
//! ```rust,no_run
//! use std::env;
//! use tokio::stream::StreamExt;
//! use twilight_cache_inmemory::InMemoryCache;
//! use twilight_gateway::{Intents, Shard};
//!
//! # #[tokio::main] async fn main() -> Result<(), Box<dyn std::error::Error>> {
//! let token = env::var("DISCORD_TOKEN")?;
//! let mut shard = Shard::new(token, Intents::GUILD_MESSAGES);
//! shard.start().await?;
//!
//! // Create a cache, caching up to 10 messages per channel:
//! let cache = InMemoryCache::builder().message_cache_size(10).build();
//!
//! let mut events = shard.events();
//!
//! while let Some(event) = events.next().await {
//!     // Update the cache with the event.
//!     cache.update(&event);
//! }
//! # Ok(()) }
//! ```
//!
//! ## License
//!
//! All first-party crates are licensed under [ISC][LICENSE.md]
//!
//! [LICENSE.md]: https://github.com/twilight-rs/twilight/blob/trunk/LICENSE.md
//! [discord badge]: https://img.shields.io/discord/745809834183753828?color=%237289DA&label=discord%20server&logo=discord&style=for-the-badge
//! [discord link]: https://discord.gg/7jj8n7D
//! [docs:discord:sharding]: https://discord.com/developers/docs/topics/gateway#sharding
//! [github badge]: https://img.shields.io/badge/github-twilight-6f42c1.svg?style=for-the-badge&logo=github
//! [github link]: https://github.com/twilight-rs/twilight
//! [license badge]: https://img.shields.io/badge/license-ISC-blue.svg?style=for-the-badge&logo=pastebin
//! [license link]: https://github.com/twilight-rs/twilight/blob/trunk/LICENSE.md
//! [rust badge]: https://img.shields.io/badge/rust-stable-93450a.svg?style=for-the-badge&logo=rust

pub mod model;

mod builder;
mod config;
mod updates;

pub use self::{
    builder::InMemoryCacheBuilder,
    config::{Config, EventType},
    updates::UpdateCache,
};

use self::model::*;
use dashmap::{mapref::entry::Entry, DashMap, DashSet};
use std::{
    collections::{BTreeMap, BTreeSet, HashSet},
    hash::Hash,
    sync::{Arc, Mutex},
};
use twilight_model::{
    channel::{Group, GuildChannel, PrivateChannel},
    gateway::presence::{Presence, UserOrId},
    guild::{Emoji, Guild, Member, Role},
    id::{ChannelId, EmojiId, GuildId, MessageId, RoleId, UserId},
    user::{CurrentUser, User},
    voice::VoiceState,
};

#[derive(Debug)]
struct GuildItem<T> {
    data: Arc<T>,
    guild_id: GuildId,
}

fn upsert_guild_item<K: Eq + Hash, V: PartialEq>(
    map: &DashMap<K, GuildItem<V>>,
    guild_id: GuildId,
    k: K,
    v: V,
) -> Arc<V> {
    match map.entry(k) {
        Entry::Occupied(e) if *e.get().data == v => Arc::clone(&e.get().data),
        Entry::Occupied(mut e) => {
            let v = Arc::new(v);
            e.insert(GuildItem {
                data: Arc::clone(&v),
                guild_id,
            });

            v
        }
        Entry::Vacant(e) => Arc::clone(
            &e.insert(GuildItem {
                data: Arc::new(v),
                guild_id,
            })
            .data,
        ),
    }
}

fn upsert_item<K: Eq + Hash, V: PartialEq>(map: &DashMap<K, Arc<V>>, k: K, v: V) -> Arc<V> {
    match map.entry(k) {
        Entry::Occupied(e) if **e.get() == v => Arc::clone(e.get()),
        Entry::Occupied(mut e) => {
            let v = Arc::new(v);
            e.insert(Arc::clone(&v));

            v
        }
        Entry::Vacant(e) => {
            let v = Arc::new(v);
            e.insert(Arc::clone(&v));

            v
        }
    }
}

#[derive(Debug, Default)]
struct InMemoryCacheRef {
    config: Arc<Config>,
    channels_guild: DashMap<ChannelId, GuildItem<GuildChannel>>,
    channels_private: DashMap<ChannelId, Arc<PrivateChannel>>,
    // So long as the lock isn't held across await or panic points this is fine.
    current_user: Mutex<Option<Arc<CurrentUser>>>,
    emojis: DashMap<EmojiId, GuildItem<CachedEmoji>>,
    groups: DashMap<ChannelId, Arc<Group>>,
    guilds: DashMap<GuildId, Arc<CachedGuild>>,
    guild_channels: DashMap<GuildId, HashSet<ChannelId>>,
    guild_emojis: DashMap<GuildId, HashSet<EmojiId>>,
    guild_members: DashMap<GuildId, HashSet<UserId>>,
    guild_presences: DashMap<GuildId, HashSet<UserId>>,
    guild_roles: DashMap<GuildId, HashSet<RoleId>>,
    members: DashMap<(GuildId, UserId), Arc<CachedMember>>,
    messages: DashMap<ChannelId, BTreeMap<MessageId, Arc<CachedMessage>>>,
    presences: DashMap<(GuildId, UserId), Arc<CachedPresence>>,
    roles: DashMap<RoleId, GuildItem<Role>>,
    unavailable_guilds: DashSet<GuildId>,
    users: DashMap<UserId, (Arc<User>, BTreeSet<GuildId>)>,
    /// Mapping of channels and the users currently connected.
    voice_state_channels: DashMap<ChannelId, HashSet<(GuildId, UserId)>>,
    /// Mapping of guilds and users currently connected to its voice channels.
    voice_state_guilds: DashMap<GuildId, HashSet<UserId>>,
    /// Mapping of guild ID and user ID pairs to their voice states.
    voice_states: DashMap<(GuildId, UserId), Arc<VoiceState>>,
}

/// A thread-safe, in-memory-process cache of Discord data. It can be cloned and
/// sent to other threads.
///
/// This is an implementation of a cache designed to be used by only the
/// current process.
///
/// # Design and Performance
///
/// The defining characteristic of this cache is that returned types (such as a
/// guild or user) do not use locking for access. The internals of the cache use
/// a concurrent map for mutability and the returned types themselves are Arcs.
/// If a user is retrieved from the cache, an `Arc<User>` is returned. If a
/// reference to that user is held but the cache updates the user, the reference
/// held by you will be outdated, but still exist.
///
/// The intended use is that data is held outside the cache for only as long
/// as necessary, where the state of the value at that point time doesn't need
/// to be up-to-date. If you need to ensure you always have the most up-to-date
/// "version" of a cached resource, then you can re-retrieve it whenever you use
/// it: retrieval operations are extremely cheap.
///
/// For example, say you're deleting some of the guilds of a channel. You'll
/// probably need the guild to do that, so you retrieve it from the cache. You
/// can then use the guild to update all of the channels, because for most use
/// cases you don't need the guild to be up-to-date in real time, you only need
/// its state at that *point in time* or maybe across the lifetime of an
/// operation. If you need the guild to always be up-to-date between operations,
/// then the intent is that you keep getting it from the cache.
#[derive(Clone, Debug, Default)]
pub struct InMemoryCache(Arc<InMemoryCacheRef>);

/// Implemented methods and types for the cache.
impl InMemoryCache {
    /// Creates a new, empty cache.
    ///
    /// # Examples
    ///
    /// Creating a new `InMemoryCache` with a custom configuration, limiting
    /// the message cache to 50 messages per channel:
    ///
    /// ```
    /// use twilight_cache_inmemory::InMemoryCache;
    ///
    /// let cache = InMemoryCache::builder().message_cache_size(50).build();
    /// ```
    pub fn new() -> Self {
        Self::default()
    }

    fn new_with_config(config: Config) -> Self {
        Self(Arc::new(InMemoryCacheRef {
            config: Arc::new(config),
            ..Default::default()
        }))
    }

    /// Create a new builder to configure and construct an in-memory cache.
    pub fn builder() -> InMemoryCacheBuilder {
        InMemoryCacheBuilder::new()
    }

    /// Returns a copy of the config cache.
    pub fn config(&self) -> Config {
        (*self.0.config).clone()
    }

    /// Update the cache with an event from the gateway.
    pub fn update(&self, value: &impl UpdateCache) {
        value.update(self);
    }

    /// Gets a channel by ID.
    ///
    /// This is an O(1) operation.
    pub fn guild_channel(&self, channel_id: ChannelId) -> Option<Arc<GuildChannel>> {
        self.0
            .channels_guild
            .get(&channel_id)
            .map(|x| Arc::clone(&x.data))
    }

    /// Gets the current user.
    ///
    /// This is an O(1) operation.
    pub fn current_user(&self) -> Option<Arc<CurrentUser>> {
        self.0
            .current_user
            .lock()
            .expect("current user poisoned")
            .clone()
    }

    /// Gets an emoji by ID.
    ///
    /// This is an O(1) operation.
    pub fn emoji(&self, emoji_id: EmojiId) -> Option<Arc<CachedEmoji>> {
        self.0.emojis.get(&emoji_id).map(|x| Arc::clone(&x.data))
    }

    /// Gets a group by ID.
    ///
    /// This is an O(1) operation.
    pub fn group(&self, channel_id: ChannelId) -> Option<Arc<Group>> {
        self.0
            .groups
            .get(&channel_id)
            .map(|r| Arc::clone(r.value()))
    }

    /// Gets a guild by ID.
    ///
    /// This is an O(1) operation.
    pub fn guild(&self, guild_id: GuildId) -> Option<Arc<CachedGuild>> {
        self.0.guilds.get(&guild_id).map(|r| Arc::clone(r.value()))
    }

    /// Gets the set of channels in a guild.
    ///
    /// This is a O(m) operation, where m is the amount of channels in the guild.
    pub fn guild_channels(&self, guild_id: GuildId) -> Option<HashSet<ChannelId>> {
        self.0
            .guild_channels
            .get(&guild_id)
            .map(|r| r.value().clone())
    }

    /// Gets the set of emojis in a guild.
    ///
    /// This is a O(m) operation, where m is the amount of emojis in the guild.
    pub fn guild_emojis(&self, guild_id: GuildId) -> Option<HashSet<EmojiId>> {
        self.0
            .guild_emojis
            .get(&guild_id)
            .map(|r| r.value().clone())
    }

    /// Gets the set of members in a guild.
    ///
    /// This list may be incomplete if not all members have been cached.
    ///
    /// This is a O(m) operation, where m is the amount of members in the guild.
    pub fn guild_members(&self, guild_id: GuildId) -> Option<HashSet<UserId>> {
        self.0
            .guild_members
            .get(&guild_id)
            .map(|r| r.value().clone())
    }

    /// Gets the set of presences in a guild.
    ///
    /// This list may be incomplete if not all members have been cached.
    ///
    /// This is a O(m) operation, where m is the amount of members in the guild.
    pub fn guild_presences(&self, guild_id: GuildId) -> Option<HashSet<UserId>> {
        self.0
            .guild_presences
            .get(&guild_id)
            .map(|r| r.value().clone())
    }

    /// Gets the set of roles in a guild.
    ///
    /// This is a O(m) operation, where m is the amount of roles in the guild.
    pub fn guild_roles(&self, guild_id: GuildId) -> Option<HashSet<RoleId>> {
        self.0.guild_roles.get(&guild_id).map(|r| r.value().clone())
    }

    /// Gets a member by guild ID and user ID.
    ///
    /// This is an O(1) operation.
    pub fn member(&self, guild_id: GuildId, user_id: UserId) -> Option<Arc<CachedMember>> {
        self.0
            .members
            .get(&(guild_id, user_id))
            .map(|r| Arc::clone(r.value()))
    }

    /// Gets a message by channel ID and message ID.
    ///
    /// This is an O(log n) operation.
    pub fn message(
        &self,
        channel_id: ChannelId,
        message_id: MessageId,
    ) -> Option<Arc<CachedMessage>> {
        let channel = self.0.messages.get(&channel_id)?;

        channel.get(&message_id).cloned()
    }

    /// Gets a presence by, optionally, guild ID, and user ID.
    ///
    /// This is an O(1) operation.
    pub fn presence(&self, guild_id: GuildId, user_id: UserId) -> Option<Arc<CachedPresence>> {
        self.0
            .presences
            .get(&(guild_id, user_id))
            .map(|r| Arc::clone(r.value()))
    }

    /// Gets a private channel by ID.
    ///
    /// This is an O(1) operation.
    pub fn private_channel(&self, channel_id: ChannelId) -> Option<Arc<PrivateChannel>> {
        self.0
            .channels_private
            .get(&channel_id)
            .map(|r| Arc::clone(r.value()))
    }

    /// Gets a role by ID.
    ///
    /// This is an O(1) operation.
    pub fn role(&self, role_id: RoleId) -> Option<Arc<Role>> {
        self.0
            .roles
            .get(&role_id)
            .map(|role| Arc::clone(&role.data))
    }

    /// Gets a user by ID.
    ///
    /// This is an O(1) operation.
    pub fn user(&self, user_id: UserId) -> Option<Arc<User>> {
        self.0.users.get(&user_id).map(|r| Arc::clone(&r.0))
    }

    /// Gets the voice states within a voice channel.
    pub fn voice_channel_states(&self, channel_id: ChannelId) -> Option<Vec<Arc<VoiceState>>> {
        let user_ids = self.0.voice_state_channels.get(&channel_id)?;

        Some(
            user_ids
                .iter()
                .filter_map(|key| self.0.voice_states.get(&key).map(|r| Arc::clone(r.value())))
                .collect(),
        )
    }

    /// Gets a voice state by user ID and Guild ID.
    ///
    /// This is an O(1) operation.
    pub fn voice_state(&self, user_id: UserId, guild_id: GuildId) -> Option<Arc<VoiceState>> {
        self.0
            .voice_states
            .get(&(guild_id, user_id))
            .map(|r| Arc::clone(r.value()))
    }

    /// Clears the entire state of the Cache. This is equal to creating a new
    /// empty Cache.
    pub fn clear(&self) {
        self.0.channels_guild.clear();
        self.0
            .current_user
            .lock()
            .expect("current user poisoned")
            .take();
        self.0.emojis.clear();
        self.0.guilds.clear();
        self.0.presences.clear();
        self.0.roles.clear();
        self.0.users.clear();
        self.0.voice_state_guilds.clear();
    }

    fn cache_current_user(&self, mut current_user: CurrentUser) {
        let mut user = self.0.current_user.lock().expect("current user poisoned");

        if let Some(mut user) = user.as_mut() {
            if let Some(user) = Arc::get_mut(&mut user) {
                std::mem::swap(user, &mut current_user);

                return;
            }
        }

        *user = Some(Arc::new(current_user));
    }

    fn cache_guild_channels(
        &self,
        guild_id: GuildId,
        guild_channels: impl IntoIterator<Item = GuildChannel>,
    ) -> HashSet<ChannelId> {
        guild_channels
            .into_iter()
            .map(|channel| {
                let id = channel.id();
                self.cache_guild_channel(guild_id, channel);

                id
            })
            .collect()
    }

    fn cache_guild_channel(
        &self,
        guild_id: GuildId,
        mut channel: GuildChannel,
    ) -> Arc<GuildChannel> {
        match channel {
            GuildChannel::Category(ref mut c) => {
                c.guild_id.replace(guild_id);
            }
            GuildChannel::Text(ref mut c) => {
                c.guild_id.replace(guild_id);
            }
            GuildChannel::Voice(ref mut c) => {
                c.guild_id.replace(guild_id);
            }
        }

        let id = channel.id();
        self.0
            .guild_channels
            .entry(guild_id)
            .or_default()
            .insert(id);

        upsert_guild_item(&self.0.channels_guild, guild_id, id, channel)
    }

    fn cache_emoji(&self, guild_id: GuildId, emoji: Emoji) -> Arc<CachedEmoji> {
        match self.0.emojis.get(&emoji.id) {
            Some(e) if *e.data == emoji => return Arc::clone(&e.data),
            Some(_) | None => {}
        }

        let user = match emoji.user {
            Some(u) => Some(self.cache_user(u, guild_id)),
            None => None,
        };

        let cached = Arc::new(CachedEmoji {
            id: emoji.id,
            animated: emoji.animated,
            name: emoji.name,
            managed: emoji.managed,
            require_colons: emoji.require_colons,
            roles: emoji.roles,
            user,
            available: emoji.available,
        });

        self.0.emojis.insert(
            cached.id,
            GuildItem {
                data: Arc::clone(&cached),
                guild_id,
            },
        );

        self.0
            .guild_emojis
            .entry(guild_id)
            .or_default()
            .insert(emoji.id);

        cached
    }

    fn cache_emojis(
        &self,
        guild_id: GuildId,
        emojis: impl IntoIterator<Item = Emoji>,
    ) -> HashSet<EmojiId> {
        emojis
            .into_iter()
            .map(|emoji| {
                let id = emoji.id;
                self.cache_emoji(guild_id, emoji);

                id
            })
            .collect()
    }

    fn cache_group(&self, group: Group) -> Arc<Group> {
        upsert_item(&self.0.groups, group.id, group)
    }

    fn cache_guild(&self, guild: Guild) {
        // The map and set creation needs to occur first, so caching states and objects
        // always has a place to put them.
        self.0.guild_channels.insert(guild.id, HashSet::new());
        self.0.guild_emojis.insert(guild.id, HashSet::new());
        self.0.guild_members.insert(guild.id, HashSet::new());
        self.0.guild_presences.insert(guild.id, HashSet::new());
        self.0.guild_roles.insert(guild.id, HashSet::new());
        self.0.voice_state_guilds.insert(guild.id, HashSet::new());

        self.cache_guild_channels(guild.id, guild.channels.into_iter().map(|(_, v)| v));
        self.cache_emojis(guild.id, guild.emojis.into_iter().map(|(_, v)| v));
        self.cache_members(guild.id, guild.members.into_iter().map(|(_, v)| v));
        self.cache_presences(guild.id, guild.presences.into_iter().map(|(_, v)| v));
        self.cache_roles(guild.id, guild.roles.into_iter().map(|(_, v)| v));
        self.cache_voice_states(guild.voice_states.into_iter().map(|(_, v)| v));

        let guild = CachedGuild {
            id: guild.id,
            afk_channel_id: guild.afk_channel_id,
            afk_timeout: guild.afk_timeout,
            application_id: guild.application_id,
            banner: guild.banner,
            default_message_notifications: guild.default_message_notifications,
            description: guild.description,
            discovery_splash: guild.discovery_splash,
            explicit_content_filter: guild.explicit_content_filter,
            features: guild.features,
            icon: guild.icon,
            joined_at: guild.joined_at,
            large: guild.large,
            lazy: guild.lazy,
            max_members: guild.max_members,
            max_presences: guild.max_presences,
            member_count: guild.member_count,
            mfa_level: guild.mfa_level,
            name: guild.name,
            owner: guild.owner,
            owner_id: guild.owner_id,
            permissions: guild.permissions,
            preferred_locale: guild.preferred_locale,
            premium_subscription_count: guild.premium_subscription_count,
            premium_tier: guild.premium_tier,
            region: guild.region,
            rules_channel_id: guild.rules_channel_id,
            splash: guild.splash,
            system_channel_id: guild.system_channel_id,
            system_channel_flags: guild.system_channel_flags,
            unavailable: guild.unavailable,
            verification_level: guild.verification_level,
            vanity_url_code: guild.vanity_url_code,
            widget_channel_id: guild.widget_channel_id,
            widget_enabled: guild.widget_enabled,
        };

        self.0.unavailable_guilds.remove(&guild.id);
        self.0.guilds.insert(guild.id, Arc::new(guild));
    }

    fn cache_member(&self, guild_id: GuildId, member: Member) -> Arc<CachedMember> {
        let member_id = member.user.id;
        let id = (guild_id, member_id);
        match self.0.members.get(&id) {
            Some(m) if **m == member => return Arc::clone(&m),
            Some(_) | None => {}
        }

        let user = self.cache_user(member.user, guild_id);
        let cached = Arc::new(CachedMember {
            deaf: member.deaf,
            guild_id,
            joined_at: member.joined_at,
            mute: member.mute,
            nick: member.nick,
            premium_since: member.premium_since,
            roles: member.roles,
            user,
        });
        self.0.members.insert(id, Arc::clone(&cached));
        self.0
            .guild_members
            .entry(guild_id)
            .or_default()
            .insert(member_id);
        cached
    }

    fn cache_members(
        &self,
        guild_id: GuildId,
        members: impl IntoIterator<Item = Member>,
    ) -> HashSet<UserId> {
        members
            .into_iter()
            .map(|member| {
                let id = member.user.id;
                self.cache_member(guild_id, member);

                id
            })
            .collect()
    }

    fn cache_presences(
        &self,
        guild_id: GuildId,
        presences: impl IntoIterator<Item = Presence>,
    ) -> HashSet<UserId> {
        presences
            .into_iter()
            .map(|presence| {
                let id = presence_user_id(&presence);
                self.cache_presence(guild_id, presence);

                id
            })
            .collect()
    }

    fn cache_presence(&self, guild_id: GuildId, presence: Presence) -> Arc<CachedPresence> {
        let k = (guild_id, presence_user_id(&presence));

        match self.0.presences.get(&k) {
            Some(p) if **p == presence => return Arc::clone(&p),
            Some(_) | None => {}
        }
        let cached = Arc::new(CachedPresence::from(&presence));

        self.0.presences.insert(k, Arc::clone(&cached));

        cached
    }

    fn cache_private_channel(&self, private_channel: PrivateChannel) -> Arc<PrivateChannel> {
        let id = private_channel.id;

        match self.0.channels_private.get(&id) {
            Some(c) if **c == private_channel => Arc::clone(&c),
            Some(_) | None => {
                let v = Arc::new(private_channel);
                self.0.channels_private.insert(id, Arc::clone(&v));

                v
            }
        }
    }

    fn cache_roles(
        &self,
        guild_id: GuildId,
        roles: impl IntoIterator<Item = Role>,
    ) -> HashSet<RoleId> {
        roles
            .into_iter()
            .map(|role| {
                let id = role.id;

                self.cache_role(guild_id, role);

                id
            })
            .collect()
    }

    fn cache_role(&self, guild_id: GuildId, role: Role) -> Arc<Role> {
        // Insert the role into the guild_roles map
        self.0
            .guild_roles
            .entry(guild_id)
            .or_default()
            .insert(role.id);

        // Insert the role into the all roles map
        upsert_guild_item(&self.0.roles, guild_id, role.id, role)
    }

    fn cache_user(&self, user: User, guild_id: GuildId) -> Arc<User> {
        match self.0.users.get_mut(&user.id) {
            Some(mut u) if *u.0 == user => {
                u.1.insert(guild_id);

                return Arc::clone(&u.value().0);
            }
            Some(_) | None => {}
        }
        let user = Arc::new(user);
        let mut guild_id_set = BTreeSet::new();
        guild_id_set.insert(guild_id);
        self.0
            .users
            .insert(user.id, (Arc::clone(&user), guild_id_set));

        user
    }

    fn cache_voice_states(
        &self,
        voice_states: impl IntoIterator<Item = VoiceState>,
    ) -> HashSet<UserId> {
        voice_states
            .into_iter()
            .map(|voice_state| {
                let id = voice_state.user_id;
                self.cache_voice_state(voice_state);

                id
            })
            .collect()
    }

    fn cache_voice_state(&self, vs: VoiceState) -> Option<Arc<VoiceState>> {
        // This should always exist, but just incase use a match
        let guild_id = match vs.guild_id {
            Some(id) => id,
            None => return None,
        };

        let user_id = vs.user_id;

        // Check if the user is switching channels in the same guild (ie. they already have a voice state entry)
        if let Some(voice_state) = self.0.voice_states.get(&(guild_id, user_id)) {
            if let Some(channel_id) = voice_state.channel_id {
                let remove_channel_mapping = self
                    .0
                    .voice_state_channels
                    .get_mut(&channel_id)
                    .map(|mut channel_voice_states| {
                        channel_voice_states.remove(&(guild_id, user_id));

                        channel_voice_states.is_empty()
                    })
                    .unwrap_or_default();

                if remove_channel_mapping {
                    self.0.voice_state_channels.remove(&channel_id);
                }
            }
        }

        // Check if the voice channel_id does not exist, signifying that the user has left
        if vs.channel_id.is_none() {
            {
                let remove_guild = self
                    .0
                    .voice_state_guilds
                    .get_mut(&guild_id)
                    .map(|mut guild_users| {
                        guild_users.remove(&user_id);

                        guild_users.is_empty()
                    })
                    .unwrap_or_default();

                if remove_guild {
                    self.0.voice_state_guilds.remove(&guild_id);
                }
            }

            let (_, state) = self.0.voice_states.remove(&(guild_id, user_id))?;

            return Some(state);
        }

        let state = Arc::new(vs);

        self.0
            .voice_states
            .insert((guild_id, user_id), Arc::clone(&state));

        self.0
            .voice_state_guilds
            .entry(guild_id)
            .or_default()
            .insert(user_id);

        if let Some(channel_id) = state.channel_id {
            self.0
                .voice_state_channels
                .entry(channel_id)
                .or_default()
                .insert((guild_id, user_id));
        }

        Some(state)
    }

    fn delete_group(&self, channel_id: ChannelId) -> Option<Arc<Group>> {
        self.0.groups.remove(&channel_id).map(|(_, v)| v)
    }

    fn unavailable_guild(&self, guild_id: GuildId) {
        self.0.unavailable_guilds.insert(guild_id);
        self.0.guilds.remove(&guild_id);
    }

    /// Delete a guild channel from the cache.
    ///
    /// The guild channel data itself and the channel entry in its guild's list
    /// of channels will be deleted.
    fn delete_guild_channel(&self, channel_id: ChannelId) -> Option<Arc<GuildChannel>> {
        let GuildItem { data, guild_id } = self.0.channels_guild.remove(&channel_id)?.1;

        if let Some(mut guild_channels) = self.0.guild_channels.get_mut(&guild_id) {
            guild_channels.remove(&channel_id);
        }

        Some(data)
    }

    fn delete_role(&self, role_id: RoleId) -> Option<Arc<Role>> {
        let role = self.0.roles.remove(&role_id).map(|(_, v)| v)?;

        if let Some(mut roles) = self.0.guild_roles.get_mut(&role.guild_id) {
            roles.remove(&role_id);
        }

        Some(role.data)
    }
}

fn presence_user_id(presence: &Presence) -> UserId {
    match presence.user {
        UserOrId::User(ref u) => u.id,
        UserOrId::UserId { id } => id,
    }
}

#[cfg(test)]
mod tests {
    use crate::InMemoryCache;
    use std::collections::HashMap;
    use twilight_model::{
        channel::{ChannelType, GuildChannel, TextChannel},
        gateway::payload::{MemberRemove, RoleDelete},
        guild::{
            DefaultMessageNotificationLevel, Emoji, ExplicitContentFilter, Guild, Member, MfaLevel,
            Permissions, PremiumTier, Role, SystemChannelFlags, VerificationLevel,
        },
        id::{ChannelId, EmojiId, GuildId, RoleId, UserId},
        user::{CurrentUser, User},
        voice::VoiceState,
    };

    fn current_user(id: u64) -> CurrentUser {
        CurrentUser {
            avatar: None,
            bot: true,
            discriminator: "9876".to_owned(),
            email: None,
            id: UserId(id),
            mfa_enabled: true,
            name: "test".to_owned(),
<<<<<<< HEAD
            verified: Some(true),
=======
            verified: true,
            premium_type: None,
            public_flags: None,
            flags: None,
            locale: None,
>>>>>>> fd191674
        }
    }

    fn emoji(id: EmojiId, user: Option<User>) -> Emoji {
        Emoji {
            animated: false,
            available: true,
            id,
            managed: false,
            name: "test".to_owned(),
            require_colons: true,
            roles: Vec::new(),
            user,
        }
    }

    fn member(id: UserId, guild_id: GuildId) -> Member {
        Member {
            deaf: false,
            guild_id,
            hoisted_role: None,
            joined_at: None,
            mute: false,
            nick: None,
            premium_since: None,
            roles: Vec::new(),
            user: user(id),
        }
    }

    fn role(id: RoleId) -> Role {
        Role {
            color: 0,
            hoist: false,
            id,
            managed: false,
            mentionable: false,
            name: "test".to_owned(),
            permissions: Permissions::empty(),
            position: 0,
        }
    }

    fn user(id: UserId) -> User {
        User {
            avatar: None,
            bot: false,
            discriminator: "0001".to_owned(),
            email: None,
            flags: None,
            id,
            locale: None,
            mfa_enabled: None,
            name: "user".to_owned(),
            premium_type: None,
            public_flags: None,
            system: None,
            verified: None,
        }
    }

    fn voice_state(
        guild_id: GuildId,
        channel_id: Option<ChannelId>,
        user_id: UserId,
    ) -> VoiceState {
        VoiceState {
            channel_id,
            deaf: false,
            guild_id: Some(guild_id),
            member: None,
            mute: true,
            self_deaf: false,
            self_mute: true,
            self_stream: false,
            session_id: "a".to_owned(),
            suppress: false,
            token: None,
            user_id,
        }
    }

    /// Test retrieval of the current user, notably that it doesn't simply
    /// panic or do anything funny. This is the only synchronous mutex that we
    /// might have trouble with across await points if we're not careful.
    #[test]
    fn test_current_user_retrieval() {
        let cache = InMemoryCache::new();
        assert!(cache.current_user().is_none());
        cache.cache_current_user(current_user(1));
        assert!(cache.current_user().is_some());
    }

    #[test]
    fn test_guild_create_channels_have_guild_ids() {
        let mut channels = HashMap::new();
        channels.insert(
            ChannelId(111),
            GuildChannel::Text(TextChannel {
                id: ChannelId(111),
                guild_id: None,
                kind: ChannelType::GuildText,
                last_message_id: None,
                last_pin_timestamp: None,
                name: "guild channel with no guild id".to_owned(),
                nsfw: true,
                permission_overwrites: Vec::new(),
                parent_id: None,
                position: 1,
                rate_limit_per_user: None,
                topic: None,
            }),
        );

        let guild = Guild {
            id: GuildId(123),
            afk_channel_id: None,
            afk_timeout: 300,
            application_id: None,
            banner: None,
            channels,
            default_message_notifications: DefaultMessageNotificationLevel::Mentions,
            description: None,
            discovery_splash: None,
            emojis: HashMap::new(),
            explicit_content_filter: ExplicitContentFilter::AllMembers,
            features: vec![],
            icon: None,
            joined_at: Some("".to_owned()),
            large: false,
            lazy: Some(true),
            max_members: Some(50),
            max_presences: Some(100),
            member_count: Some(25),
            members: HashMap::new(),
            mfa_level: MfaLevel::Elevated,
            name: "this is a guild".to_owned(),
            owner: Some(false),
            owner_id: UserId(456),
            permissions: Some(Permissions::SEND_MESSAGES),
            preferred_locale: "en-GB".to_owned(),
            premium_subscription_count: Some(0),
            premium_tier: PremiumTier::None,
            presences: HashMap::new(),
            region: "us-east".to_owned(),
            roles: HashMap::new(),
            splash: None,
            system_channel_id: None,
            system_channel_flags: SystemChannelFlags::SUPPRESS_JOIN_NOTIFICATIONS,
            rules_channel_id: None,
            unavailable: false,
            verification_level: VerificationLevel::VeryHigh,
            voice_states: HashMap::new(),
            vanity_url_code: None,
            widget_channel_id: None,
            widget_enabled: None,
            max_video_channel_users: None,
            approximate_member_count: None,
            approximate_presence_count: None,
        };

        let cache = InMemoryCache::new();
        cache.cache_guild(guild);

        let channel = cache.guild_channel(ChannelId(111)).unwrap();

        // The channel was given to the cache without a guild ID, but because
        // it's part of a guild create, the cache can automatically attach the
        // guild ID to it. So now, the channel's guild ID is present with the
        // correct value.
        match *channel {
            GuildChannel::Text(ref c) => {
                assert_eq!(Some(GuildId(123)), c.guild_id);
            }
            _ => assert!(false, "{:?}", channel),
        }
    }

    #[test]
    fn test_syntax_update() {
        let cache = InMemoryCache::new();
        cache.update(&RoleDelete {
            guild_id: GuildId(0),
            role_id: RoleId(1),
        });
    }

    #[test]
    fn test_cache_user_guild_state() {
        let user_id = UserId(2);
        let cache = InMemoryCache::new();
        cache.cache_user(user(user_id), GuildId(1));

        // Test the guild's ID is the only one in the user's set of guilds.
        {
            let user = cache.0.users.get(&user_id).unwrap();
            assert!(user.1.contains(&GuildId(1)));
            assert_eq!(1, user.1.len());
        }

        // Test that a second guild will cause 2 in the set.
        cache.cache_user(user(user_id), GuildId(3));

        {
            let user = cache.0.users.get(&user_id).unwrap();
            assert!(user.1.contains(&GuildId(3)));
            assert_eq!(2, user.1.len());
        }

        // Test that removing a user from a guild will cause the ID to be
        // removed from the set, leaving the other ID.
        cache.update(&MemberRemove {
            guild_id: GuildId(3),
            user: user(user_id),
        });

        {
            let user = cache.0.users.get(&user_id).unwrap();
            assert!(!user.1.contains(&GuildId(3)));
            assert_eq!(1, user.1.len());
        }

        // Test that removing the user from its last guild removes the user's
        // entry.
        cache.update(&MemberRemove {
            guild_id: GuildId(1),
            user: user(user_id),
        });
        assert!(!cache.0.users.contains_key(&user_id));
    }

    #[test]
    fn test_voice_state_inserts_and_removes() {
        let cache = InMemoryCache::new();

        // Note: Channel ids are `<guildid><idx>` where idx is the index of the channel id
        // This is done to prevent channel id collisions between guilds
        // The other 2 ids are not special since they cant overlap

        // User 1 joins guild 1's channel 11 (1 channel, 1 guild)
        {
            // Ids for this insert
            let (guild_id, channel_id, user_id) = (GuildId(1), ChannelId(11), UserId(1));
            cache.cache_voice_state(voice_state(guild_id, Some(channel_id), user_id));

            // The new user should show up in the global voice states
            assert!(cache.0.voice_states.contains_key(&(guild_id, user_id)));
            // There should only be the one new voice state in there
            assert_eq!(1, cache.0.voice_states.len());

            // The new channel should show up in the voice states by channel lookup
            assert!(cache.0.voice_state_channels.contains_key(&channel_id));
            assert_eq!(1, cache.0.voice_state_channels.len());

            // The new guild should also show up in the voice states by guild lookup
            assert!(cache.0.voice_state_guilds.contains_key(&guild_id));
            assert_eq!(1, cache.0.voice_state_guilds.len());
        }

        // User 2 joins guild 2's channel 21 (2 channels, 2 guilds)
        {
            // Ids for this insert
            let (guild_id, channel_id, user_id) = (GuildId(2), ChannelId(21), UserId(2));
            cache.cache_voice_state(voice_state(guild_id, Some(channel_id), user_id));

            // The new voice state should show up in the global voice states
            assert!(cache.0.voice_states.contains_key(&(guild_id, user_id)));
            // There should be two voice states now that we have inserted another
            assert_eq!(2, cache.0.voice_states.len());

            // The new channel should also show up in the voice states by channel lookup
            assert!(cache.0.voice_state_channels.contains_key(&channel_id));
            assert_eq!(2, cache.0.voice_state_channels.len());

            // The new guild should also show up in the voice states by guild lookup
            assert!(cache.0.voice_state_guilds.contains_key(&guild_id));
            assert_eq!(2, cache.0.voice_state_guilds.len());
        }

        // User 3 joins guild 1's channel 12  (3 channels, 2 guilds)
        {
            // Ids for this insert
            let (guild_id, channel_id, user_id) = (GuildId(1), ChannelId(12), UserId(3));
            cache.cache_voice_state(voice_state(guild_id, Some(channel_id), user_id));

            // The new voice state should show up in the global voice states
            assert!(cache.0.voice_states.contains_key(&(guild_id, user_id)));
            assert_eq!(3, cache.0.voice_states.len());

            // The new channel should also show up in the voice states by channel lookup
            assert!(cache.0.voice_state_channels.contains_key(&channel_id));
            assert_eq!(3, cache.0.voice_state_channels.len());

            // The guild should still show up in the voice states by guild lookup
            assert!(cache.0.voice_state_guilds.contains_key(&guild_id));
            // Since we have used a guild that has been inserted into the cache already, there
            // should not be a new guild in the map
            assert_eq!(2, cache.0.voice_state_guilds.len());
        }

        // User 3 moves to guild 1's channel 11 (2 channels, 2 guilds)
        {
            // Ids for this insert
            let (guild_id, channel_id, user_id) = (GuildId(1), ChannelId(11), UserId(3));
            cache.cache_voice_state(voice_state(guild_id, Some(channel_id), user_id));

            // The new voice state should show up in the global voice states
            assert!(cache.0.voice_states.contains_key(&(guild_id, user_id)));
            // The amount of global voice states should not change since it was a move, not a join
            assert_eq!(3, cache.0.voice_states.len());

            // The new channel should show up in the voice states by channel lookup
            assert!(cache.0.voice_state_channels.contains_key(&channel_id));
            // The old channel should be removed from the lookup table
            assert_eq!(2, cache.0.voice_state_channels.len());

            // The guild should still show up in the voice states by guild lookup
            assert!(cache.0.voice_state_guilds.contains_key(&guild_id));
            assert_eq!(2, cache.0.voice_state_guilds.len());
        }

        // User 3 dcs (2 channels, 2 guilds)
        {
            let (guild_id, channel_id, user_id) = (GuildId(1), ChannelId(11), UserId(3));
            cache.cache_voice_state(voice_state(guild_id, None, user_id));

            // Now that the user left, they should not show up in the voice states
            assert!(!cache.0.voice_states.contains_key(&(guild_id, user_id)));
            assert_eq!(2, cache.0.voice_states.len());

            // Since they were not alone in their channel, the channel and guild mappings should not disappear
            assert!(cache.0.voice_state_channels.contains_key(&channel_id));
            // assert_eq!(2, cache.0.voice_state_channels.len());
            assert!(cache.0.voice_state_guilds.contains_key(&guild_id));
            assert_eq!(2, cache.0.voice_state_guilds.len());
        }

        // User 2 dcs (1 channel, 1 guild)
        {
            let (guild_id, channel_id, user_id) = (GuildId(2), ChannelId(21), UserId(2));
            cache.cache_voice_state(voice_state(guild_id, None, user_id));

            // Now that the user left, they should not show up in the voice states
            assert!(!cache.0.voice_states.contains_key(&(guild_id, user_id)));
            assert_eq!(1, cache.0.voice_states.len());

            // Since they were the last in their channel, the mapping should disappear
            assert!(!cache.0.voice_state_channels.contains_key(&channel_id));
            assert_eq!(1, cache.0.voice_state_channels.len());

            // Since they were the last in their guild, the mapping should disappear
            assert!(!cache.0.voice_state_guilds.contains_key(&guild_id));
            assert_eq!(1, cache.0.voice_state_guilds.len());
        }

        // User 1 dcs (0 channels, 0 guilds)
        {
            let (guild_id, _channel_id, user_id) = (GuildId(1), ChannelId(11), UserId(1));
            cache.cache_voice_state(voice_state(guild_id, None, user_id));

            // Since the last person has disconnected, the global voice states, guilds, and channels should all be gone
            assert!(cache.0.voice_states.is_empty());
            assert!(cache.0.voice_state_channels.is_empty());
            assert!(cache.0.voice_state_guilds.is_empty());
        }
    }

    #[test]
    fn test_voice_states() {
        let cache = InMemoryCache::new();
        cache.cache_voice_state(voice_state(GuildId(1), Some(ChannelId(2)), UserId(3)));
        cache.cache_voice_state(voice_state(GuildId(1), Some(ChannelId(2)), UserId(4)));

        // Returns both voice states for the channel that exists.
        assert_eq!(2, cache.voice_channel_states(ChannelId(2)).unwrap().len());

        // Returns None if the channel does not exist.
        assert!(cache.voice_channel_states(ChannelId(0)).is_none());
    }

    #[test]
    fn test_cache_role() {
        let cache = InMemoryCache::new();

        // Single inserts
        {
            // The role ids for the guild with id 1
            let guild_1_role_ids = (1..=10).map(RoleId).collect::<Vec<_>>();
            // Map the role ids to a test role
            let guild_1_roles = guild_1_role_ids
                .iter()
                .copied()
                .map(role)
                .collect::<Vec<_>>();
            // Cache all the roles using cache role
            for role in guild_1_roles.clone() {
                cache.cache_role(GuildId(1), role);
            }

            // Check for the cached guild role ids
            let cached_roles = cache.guild_roles(GuildId(1)).unwrap();
            assert_eq!(cached_roles.len(), guild_1_role_ids.len());
            assert!(guild_1_role_ids.iter().all(|id| cached_roles.contains(id)));

            // Check for the cached role
            assert!(guild_1_roles
                .into_iter()
                .all(|role| *cache.role(role.id).expect("Role missing from cache") == role))
        }

        // Bulk inserts
        {
            // The role ids for the guild with id 2
            let guild_2_role_ids = (101..=110).map(RoleId).collect::<Vec<_>>();
            // Map the role ids to a test role
            let guild_2_roles = guild_2_role_ids
                .iter()
                .copied()
                .map(role)
                .collect::<Vec<_>>();
            // Cache all the roles using cache roles
            cache.cache_roles(GuildId(2), guild_2_roles.clone());

            // Check for the cached guild role ids
            let cached_roles = cache.guild_roles(GuildId(2)).unwrap();
            assert_eq!(cached_roles.len(), guild_2_role_ids.len());
            assert!(guild_2_role_ids.iter().all(|id| cached_roles.contains(id)));

            // Check for the cached role
            assert!(guild_2_roles
                .into_iter()
                .all(|role| *cache.role(role.id).expect("Role missing from cache") == role))
        }
    }

    #[test]
    fn test_cache_guild_member() {
        let cache = InMemoryCache::new();

        // Single inserts
        {
            let guild_1_user_ids = (1..=10).map(UserId).collect::<Vec<_>>();
            let guild_1_members = guild_1_user_ids
                .iter()
                .copied()
                .map(|id| member(id, GuildId(1)))
                .collect::<Vec<_>>();

            for member in guild_1_members {
                cache.cache_member(GuildId(1), member);
            }

            // Check for the cached guild members ids
            let cached_roles = cache.guild_members(GuildId(1)).unwrap();
            assert_eq!(cached_roles.len(), guild_1_user_ids.len());
            assert!(guild_1_user_ids.iter().all(|id| cached_roles.contains(id)));

            // Check for the cached members
            assert!(guild_1_user_ids
                .iter()
                .all(|id| cache.member(GuildId(1), *id).is_some()));

            // Check for the cached users
            assert!(guild_1_user_ids.iter().all(|id| cache.user(*id).is_some()));
        }

        // Bulk inserts
        {
            let guild_2_user_ids = (1..=10).map(UserId).collect::<Vec<_>>();
            let guild_2_members = guild_2_user_ids
                .iter()
                .copied()
                .map(|id| member(id, GuildId(2)))
                .collect::<Vec<_>>();
            cache.cache_members(GuildId(2), guild_2_members);

            // Check for the cached guild members ids
            let cached_roles = cache.guild_members(GuildId(1)).unwrap();
            assert_eq!(cached_roles.len(), guild_2_user_ids.len());
            assert!(guild_2_user_ids.iter().all(|id| cached_roles.contains(id)));

            // Check for the cached members
            assert!(guild_2_user_ids
                .iter()
                .copied()
                .all(|id| cache.member(GuildId(1), id).is_some()));

            // Check for the cached users
            assert!(guild_2_user_ids.iter().all(|id| cache.user(*id).is_some()));
        }
    }

    #[test]
    fn test_cache_emoji() {
        let cache = InMemoryCache::new();

        // The user to do some of the inserts
        fn user_mod(id: EmojiId) -> Option<User> {
            if id.0 % 2 == 0 {
                // Only use user for half
                Some(user(UserId(1)))
            } else {
                None
            }
        }

        // Single inserts
        {
            let guild_1_emoji_ids = (1..=10).map(EmojiId).collect::<Vec<_>>();
            let guild_1_emoji = guild_1_emoji_ids
                .iter()
                .copied()
                .map(|id| emoji(id, user_mod(id)))
                .collect::<Vec<_>>();

            for emoji in guild_1_emoji {
                cache.cache_emoji(GuildId(1), emoji);
            }

            for id in guild_1_emoji_ids.iter().cloned() {
                let global_emoji = cache.emoji(id);
                assert!(global_emoji.is_some());
            }

            // Ensure the emoji has been added to the per-guild lookup map to prevent
            // issues like #551 from returning
            let guild_emojis = cache.guild_emojis(GuildId(1));
            assert!(guild_emojis.is_some());
            let guild_emojis = guild_emojis.unwrap();

            assert_eq!(guild_1_emoji_ids.len(), guild_emojis.len());
            assert!(guild_1_emoji_ids.iter().all(|id| guild_emojis.contains(id)));
        }

        // Bulk inserts
        {
            let guild_2_emoji_ids = (11..=20).map(EmojiId).collect::<Vec<_>>();
            let guild_2_emojis = guild_2_emoji_ids
                .iter()
                .copied()
                .map(|id| emoji(id, user_mod(id)))
                .collect::<Vec<_>>();
            cache.cache_emojis(GuildId(2), guild_2_emojis);

            for id in guild_2_emoji_ids.iter().cloned() {
                let global_emoji = cache.emoji(id);
                assert!(global_emoji.is_some());
            }

            let guild_emojis = cache.guild_emojis(GuildId(2));

            assert!(guild_emojis.is_some());
            let guild_emojis = guild_emojis.unwrap();
            assert_eq!(guild_2_emoji_ids.len(), guild_emojis.len());
            assert!(guild_2_emoji_ids.iter().all(|id| guild_emojis.contains(id)));
        }
    }
}<|MERGE_RESOLUTION|>--- conflicted
+++ resolved
@@ -889,15 +889,11 @@
             id: UserId(id),
             mfa_enabled: true,
             name: "test".to_owned(),
-<<<<<<< HEAD
             verified: Some(true),
-=======
-            verified: true,
             premium_type: None,
             public_flags: None,
             flags: None,
             locale: None,
->>>>>>> fd191674
         }
     }
 
