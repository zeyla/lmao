pub mod channel;
pub mod emoji;
pub mod guild;
pub mod integration;
pub mod interaction;
pub mod member;
pub mod message;
pub mod presence;
pub mod reaction;
pub mod role;
pub mod stage_instance;
<<<<<<< HEAD
pub mod sticker;
=======
pub mod thread;
>>>>>>> d8217dc1
pub mod voice_state;

use crate::{config::ResourceType, InMemoryCache, UpdateCache};
use std::{borrow::Cow, collections::BTreeSet};
use twilight_model::{
    gateway::payload::{Ready, UnavailableGuild, UserUpdate},
    id::GuildId,
    user::{CurrentUser, User},
};

impl InMemoryCache {
    fn cache_current_user(&self, current_user: CurrentUser) {
        self.0
            .current_user
            .lock()
            .expect("current user poisoned")
            .replace(current_user);
    }

    fn cache_user(&self, user: Cow<'_, User>, guild_id: Option<GuildId>) {
        match self.0.users.get_mut(&user.id) {
            Some(u) if *u.value() == *user => {
                if let Some(guild_id) = guild_id {
                    self.0
                        .user_guilds
                        .entry(user.id)
                        .or_default()
                        .insert(guild_id);
                }

                return;
            }
            Some(_) | None => {}
        }
        let user = user.into_owned();

        if let Some(guild_id) = guild_id {
            let user_id = user.id;

            self.0.users.insert(user.id, user);

            let mut guild_id_set = BTreeSet::new();
            guild_id_set.insert(guild_id);
            self.0.user_guilds.insert(user_id, guild_id_set);
        }
    }

    fn unavailable_guild(&self, guild_id: GuildId) {
        self.0.unavailable_guilds.insert(guild_id);
        self.0.guilds.remove(&guild_id);
    }
}

impl UpdateCache for Ready {
    fn update(&self, cache: &InMemoryCache) {
        if cache.wants(ResourceType::USER_CURRENT) {
            cache.cache_current_user(self.user.clone());
        }

        if cache.wants(ResourceType::GUILD) {
            for guild in &self.guilds {
                cache.unavailable_guild(guild.id);
            }
        }
    }
}

impl UpdateCache for UnavailableGuild {
    fn update(&self, cache: &InMemoryCache) {
        if !cache.wants(ResourceType::GUILD) {
            return;
        }

        cache.0.guilds.remove(&self.id);
        cache.0.unavailable_guilds.insert(self.id);
    }
}

impl UpdateCache for UserUpdate {
    fn update(&self, cache: &InMemoryCache) {
        if !cache.wants(ResourceType::USER_CURRENT) {
            return;
        }

        cache.cache_current_user(self.0.clone());
    }
}

#[cfg(test)]
mod tests {
    use super::*;
    use crate::test;

    /// Test retrieval of the current user, notably that it doesn't simply
    /// panic or do anything funny. This is the only synchronous mutex that we
    /// might have trouble with across await points if we're not careful.
    #[test]
    fn test_current_user_retrieval() {
        let cache = InMemoryCache::new();
        assert!(cache.current_user().is_none());
        cache.cache_current_user(test::current_user(1));
        assert!(cache.current_user().is_some());
    }
}<|MERGE_RESOLUTION|>--- conflicted
+++ resolved
@@ -9,11 +9,8 @@
 pub mod reaction;
 pub mod role;
 pub mod stage_instance;
-<<<<<<< HEAD
 pub mod sticker;
-=======
 pub mod thread;
->>>>>>> d8217dc1
 pub mod voice_state;
 
 use crate::{config::ResourceType, InMemoryCache, UpdateCache};
