--- conflicted
+++ resolved
@@ -333,13 +333,8 @@
             member: Some(Member {
                 avatar: None,
                 deaf: false,
-<<<<<<< HEAD
                 guild_id: Id::new(2).expect("non zero"),
-                joined_at: None,
-=======
-                guild_id: GuildId::new(2).expect("non zero"),
                 joined_at,
->>>>>>> 66dfdebf
                 mute: false,
                 nick: None,
                 pending: false,
