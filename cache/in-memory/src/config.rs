--- conflicted
+++ resolved
@@ -97,27 +97,6 @@
     assert_fields!(Config: resource_types, message_cache_size);
 
     #[test]
-<<<<<<< HEAD
-    #[allow(clippy::cognitive_complexity)]
-    fn test_resource_type_const_values() {
-        assert_eq!(1, ResourceType::CHANNEL.bits());
-        assert_eq!(1 << 1, ResourceType::EMOJI.bits());
-        assert_eq!(1 << 2, ResourceType::GUILD.bits());
-        assert_eq!(1 << 3, ResourceType::MEMBER.bits());
-        assert_eq!(1 << 4, ResourceType::MESSAGE.bits());
-        assert_eq!(1 << 5, ResourceType::PRESENCE.bits());
-        assert_eq!(1 << 6, ResourceType::REACTION.bits());
-        assert_eq!(1 << 7, ResourceType::ROLE.bits());
-        assert_eq!(1 << 8, ResourceType::USER_CURRENT.bits());
-        assert_eq!(1 << 9, ResourceType::USER.bits());
-        assert_eq!(1 << 10, ResourceType::VOICE_STATE.bits());
-        assert_eq!(1 << 11, ResourceType::STAGE_INSTANCE.bits());
-        assert_eq!(1 << 13, ResourceType::STICKER.bits());
-    }
-
-    #[test]
-=======
->>>>>>> cdab5218
     fn test_defaults() {
         let conf = Config {
             resource_types: ResourceType::all(),
