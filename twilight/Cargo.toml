--- conflicted
+++ resolved
@@ -19,22 +19,9 @@
 anyhow = { default-features = false, features = ["std"], version = "1" }
 futures = { default-features = false, version = "0.3" }
 tokio = { default-features = false, features = ["macros", "rt-multi-thread"], version = "1.0" }
-<<<<<<< HEAD
-twilight-cache-inmemory = { default-features = false, path = "../twilight-cache-inmemory", version = "0.12.0" }
-twilight-gateway = { default-features = false, features = ["rustls-native-roots"], path = "../twilight-gateway", version = "0.12.0" }
-twilight-gateway-queue = { default-features = false, path = "../twilight-gateway-queue", version = "0.12.0" }
-twilight-http = { default-features = false, features = ["rustls-native-roots"], path = "../twilight-http", version = "0.12.0" }
-twilight-http-ratelimiting = { default-features = false, path = "../twilight-http-ratelimiting", version = "0.12.0" }
-twilight-lavalink = { default-features = false, path = "../twilight-lavalink", version = "0.12.0" }
-twilight-mention = { default-features = false, path = "../twilight-mention", version = "0.12.0" }
-twilight-model = { default-features = false, path = "../twilight-model", version = "0.12.1" }
-twilight-standby = { default-features = false, path = "../twilight-standby", version = "0.12.0" }
-twilight-util = { default-features = false, path = "../twilight-util", version = "0.12.0" }
-twilight-validate = { default-features = false, path = "../twilight-validate", version = "0.12.0" }
-=======
 twilight-cache-inmemory = { default-features = false, path = "../twilight-cache-inmemory", version = "0.13.0" }
 twilight-gateway = { default-features = false, features = ["rustls-native-roots"], path = "../twilight-gateway", version = "0.13.0" }
-twilight-gateway-queue = { default-features = false, features = ["rustls-native-roots"], path = "../twilight-gateway-queue", version = "0.13.0" }
+twilight-gateway-queue = { default-features = false, path = "../twilight-gateway-queue", version = "0.13.0" }
 twilight-http = { default-features = false, features = ["rustls-native-roots"], path = "../twilight-http", version = "0.13.0" }
 twilight-http-ratelimiting = { default-features = false, path = "../twilight-http-ratelimiting", version = "0.13.0" }
 twilight-lavalink = { default-features = false, path = "../twilight-lavalink", version = "0.13.0" }
@@ -42,5 +29,4 @@
 twilight-model = { default-features = false, path = "../twilight-model", version = "0.13.0" }
 twilight-standby = { default-features = false, path = "../twilight-standby", version = "0.13.0" }
 twilight-util = { default-features = false, path = "../twilight-util", version = "0.13.0" }
-twilight-validate = { default-features = false, path = "../twilight-validate", version = "0.13.0" }
->>>>>>> 95f3a83d
+twilight-validate = { default-features = false, path = "../twilight-validate", version = "0.13.0" }