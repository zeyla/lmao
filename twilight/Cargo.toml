--- conflicted
+++ resolved
@@ -19,21 +19,8 @@
 anyhow = { default-features = false, features = ["std"], version = "1" }
 futures = { default-features = false, version = "0.3" }
 tokio = { default-features = false, features = ["macros", "rt-multi-thread"], version = "1.0" }
-<<<<<<< HEAD
 tracing = "0.1"
 tracing-subscriber = { default-features = false, features = ["fmt", "tracing-log"], version = "0.3" }
-twilight-cache-inmemory = { default-features = false, path = "../twilight-cache-inmemory", version = "0.12.1" }
-twilight-gateway = { default-features = false, features = ["rustls-native-roots"], path = "../twilight-gateway", version = "0.12.1" }
-twilight-gateway-queue = { default-features = false, features = ["rustls-native-roots"], path = "../twilight-gateway-queue", version = "0.12.0" }
-twilight-http = { default-features = false, features = ["rustls-native-roots"], path = "../twilight-http", version = "0.12.2" }
-twilight-http-ratelimiting = { default-features = false, path = "../twilight-http-ratelimiting", version = "0.12.2" }
-twilight-lavalink = { default-features = false, path = "../twilight-lavalink", version = "0.12.1" }
-twilight-mention = { default-features = false, path = "../twilight-mention", version = "0.12.1" }
-twilight-model = { default-features = false, path = "../twilight-model", version = "0.12.3" }
-twilight-standby = { default-features = false, path = "../twilight-standby", version = "0.12.1" }
-twilight-util = { default-features = false, path = "../twilight-util", version = "0.12.1" }
-twilight-validate = { default-features = false, path = "../twilight-validate", version = "0.12.1" }
-=======
 twilight-cache-inmemory = { default-features = false, path = "../twilight-cache-inmemory", version = "0.13.0" }
 twilight-gateway = { default-features = false, features = ["rustls-native-roots"], path = "../twilight-gateway", version = "0.13.0" }
 twilight-gateway-queue = { default-features = false, path = "../twilight-gateway-queue", version = "0.13.0" }
@@ -44,5 +31,4 @@
 twilight-model = { default-features = false, path = "../twilight-model", version = "0.13.2" }
 twilight-standby = { default-features = false, path = "../twilight-standby", version = "0.13.0" }
 twilight-util = { default-features = false, path = "../twilight-util", version = "0.13.1" }
-twilight-validate = { default-features = false, path = "../twilight-validate", version = "0.13.1" }
->>>>>>> eb78cfdf
+twilight-validate = { default-features = false, path = "../twilight-validate", version = "0.13.1" }